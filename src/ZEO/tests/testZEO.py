##############################################################################
#
# Copyright (c) 2001, 2002 Zope Foundation and Contributors.
# All Rights Reserved.
#
# This software is subject to the provisions of the Zope Public License,
# Version 2.1 (ZPL).  A copy of the ZPL should accompany this distribution.
# THIS SOFTWARE IS PROVIDED "AS IS" AND ANY AND ALL EXPRESS OR IMPLIED
# WARRANTIES ARE DISCLAIMED, INCLUDING, BUT NOT LIMITED TO, THE IMPLIED
# WARRANTIES OF TITLE, MERCHANTABILITY, AGAINST INFRINGEMENT, AND FITNESS
# FOR A PARTICULAR PURPOSE
#
##############################################################################
"""Test suite for ZEO based on ZODB.tests."""
from __future__ import print_function
import multiprocessing

from ZEO.ClientStorage import ClientStorage
from ZEO.Exceptions import ClientDisconnected
from ZEO.tests import forker, Cache, CommitLockTests, ThreadTests
from ZEO.tests import IterationTests
from ZEO._compat import WIN

from ZODB.Connection import TransactionMetaData
from ZODB.tests import StorageTestBase, BasicStorage,  \
     TransactionalUndoStorage,  \
     PackableStorage, Synchronization, ConflictResolution, RevisionStorage, \
     MTStorage, ReadOnlyStorage, IteratorStorage, RecoveryStorage
from ZODB.tests.MinPO import MinPO
from ZODB.tests.StorageTestBase import zodb_unpickle
from ZODB.utils import maxtid, p64, u64, z64
from zope.testing import renormalizing

import doctest
import logging
import os
import persistent
import pprint
import re
import shutil
import signal
import stat
import sys
import tempfile
import threading
import time
import transaction
import unittest
import ZEO.StorageServer
import ZEO.tests.ConnectionTests
import ZODB
import ZODB.blob
import ZODB.tests.hexstorage
import ZODB.tests.testblob
import ZODB.tests.util
import ZODB.utils
import zope.testing.setupstack

from . import testssl

logger = logging.getLogger('ZEO.tests.testZEO')


class DummyDB(object):

    def invalidate(self, *args):
        pass

    def invalidateCache(*unused):
        pass

    transform_record_data = untransform_record_data = lambda self, v: v


class CreativeGetState(persistent.Persistent):
    def __getstate__(self):
        self.name = 'me'
        return super(CreativeGetState, self).__getstate__()


class Test_convenience_functions(unittest.TestCase):

    def test_ZEO_client_convenience(self):
        import mock
        import ZEO

        client_thread = mock.Mock(
            spec=['call', 'async', 'async_iter', 'wait'])
        client = ZEO.client(
            8001, wait=False, _client_factory=client_thread)
        self.assertIsInstance(client, ClientStorage)

    def test_ZEO_DB_convenience_ok(self):
        import mock
        import ZEO

        client_mock = mock.Mock(spec=['close'])
        client_patch = mock.patch('ZEO.client', return_value=client_mock)
        DB_patch = mock.patch('ZODB.DB')

        dummy = object()

        with client_patch as client:
            with DB_patch as patched:
                db = ZEO.DB(dummy)

        self.assertIs(db, patched())
        client.assert_called_once_with(dummy)
        client_mock.close.assert_not_called()

    def test_ZEO_DB_convenience_error(self):
        import mock
        import ZEO

        client_mock = mock.Mock(spec=['close'])
        client_patch = mock.patch('ZEO.client', return_value=client_mock)
        DB_patch = mock.patch('ZODB.DB', side_effect=ValueError)

        dummy = object()

        with client_patch as client:
            with DB_patch:
                with self.assertRaises(ValueError):
                    ZEO.DB(dummy)

        client.assert_called_once_with(dummy)
        client_mock.close.assert_called_once()

    def test_ZEO_connection_convenience_ok(self):
        import mock
        import ZEO

        ret = object()
        DB_mock = mock.Mock(spec=[
            'close', 'open_then_close_db_when_connection_closes'])
        DB_mock.open_then_close_db_when_connection_closes.return_value = ret
        DB_patch = mock.patch('ZEO.DB', return_value=DB_mock)

        dummy = object()

        with DB_patch as patched:
            conn = ZEO.connection(dummy)

        self.assertIs(conn, ret)
        patched.assert_called_once_with(dummy)
        DB_mock.close.assert_not_called()

    def test_ZEO_connection_convenience_value(self):
        import mock
        import ZEO

        DB_mock = mock.Mock(spec=[
            'close', 'open_then_close_db_when_connection_closes'])
        otc = DB_mock.open_then_close_db_when_connection_closes
        otc.side_effect = ValueError
        DB_patch = mock.patch('ZEO.DB', return_value=DB_mock)

        dummy = object()

        with DB_patch as patched:
            with self.assertRaises(ValueError):
                ZEO.connection(dummy)

        patched.assert_called_once_with(dummy)
        DB_mock.close.assert_called_once()


class MiscZEOTests(object):
    """ZEO tests that don't fit in elsewhere."""

    def checkCreativeGetState(self):
        # This test covers persistent objects that provide their own
        # __getstate__ which modifies the state of the object.
        # For details see bug #98275

        db = ZODB.DB(self._storage)
        cn = db.open()
        rt = cn.root()
        m = CreativeGetState()
        m.attr = 'hi'
        rt['a'] = m

        # This commit used to fail because of the `Mine` object being put back
        # into `changed` state although it was already stored causing the ZEO
        # cache to bail out.
        transaction.commit()
        cn.close()

    def checkLargeUpdate(self):
        obj = MinPO("X" * (10 * 128 * 1024))
        self._dostore(data=obj)

    def checkZEOInvalidation(self):
        storage2 = self._new_storage_client()
        try:
            oid = self._storage.new_oid()
            ob = MinPO('first')
            revid1 = self._dostore(oid, data=ob)
            data, serial = storage2.load(oid, '')
            self.assertEqual(zodb_unpickle(data), MinPO('first'))
            self.assertEqual(serial, revid1)
            revid2 = self._dostore(oid, data=MinPO('second'), revid=revid1)

            # Now, storage 2 should eventually get the new data. It
            # will take some time, although hopefully not much.
            # We'll poll till we get it and whine if we time out:
            for n in range(30):
                time.sleep(.1)
                data, serial = storage2.load(oid, '')
                if serial == revid2 and \
                   zodb_unpickle(data) == MinPO('second'):
                    break
            else:
                raise AssertionError('Invalidation message was not sent!')
        finally:
            storage2.close()

    def checkVolatileCacheWithImmediateLastTransaction(self):
        # Earlier, a ClientStorage would not have the last transaction id
        # available right after successful connection, this is required now.
        storage2 = self._new_storage_client()
        self.assertTrue(storage2.is_connected())
        self.assertEqual(ZODB.utils.z64, storage2.lastTransaction())
        storage2.close()

        self._dostore()
        storage3 = self._new_storage_client()
        self.assertTrue(storage3.is_connected())
        self.assertEqual(8, len(storage3.lastTransaction()))
        self.assertNotEqual(ZODB.utils.z64, storage3.lastTransaction())
        storage3.close()


class GenericTestBase(
        # Base class for all ZODB tests
        StorageTestBase.StorageTestBase):

    shared_blob_dir = False
    blob_cache_dir = None
    server_debug = False

    def setUp(self):
        StorageTestBase.StorageTestBase.setUp(self)
        logger.info("setUp() %s", self.id())
        zport, stop = forker.start_zeo_server(
            self.getConfig(), self.getZEOConfig(), debug=self.server_debug)
        self._servers = [stop]
        if not self.blob_cache_dir:
            # This is the blob cache for ClientStorage
            self.blob_cache_dir = tempfile.mkdtemp(
                'blob_cache',
                dir=os.path.abspath(os.getcwd()))
        self._storage = self._wrap_client(
            ClientStorage(
                zport, '1', cache_size=20000000,
                min_disconnect_poll=0.5, wait=1,
                wait_timeout=60, blob_dir=self.blob_cache_dir,
                shared_blob_dir=self.shared_blob_dir,
                **self._client_options()),
            )
        self._storage.registerDB(DummyDB())

    # _new_storage_client opens another ClientStorage to the same storage
    # server self._storage is connected to. It is used by both ZEO and ZODB
    # tests.
    def _new_storage_client(self):
        client = ZEO.ClientStorage.ClientStorage(
            self._storage._addr, wait=1, **self._client_options())
        client = self._wrap_client(client)
        client.registerDB(DummyDB())
        return client

    def getZEOConfig(self):
        return forker.ZEOConfig(('127.0.0.1', 0))

    def _wrap_client(self, client):
        return client

    def _client_options(self):
        return {}

    def tearDown(self):
        self._storage.close()
        for stop in self._servers:
            stop()
        StorageTestBase.StorageTestBase.tearDown(self)


class GenericTests(
        GenericTestBase,
        # ZODB test mixin classes (in the same order as imported)
        BasicStorage.BasicStorage,
        PackableStorage.PackableStorage,
        Synchronization.SynchronizedStorage,
        MTStorage.MTStorage,
        ReadOnlyStorage.ReadOnlyStorage,
        # ZEO test mixin classes (in the same order as imported)
        CommitLockTests.CommitLockVoteTests,
        ThreadTests.ThreadTests,
        # Locally defined (see above)
        MiscZEOTests):
    """Combine tests from various origins in one class.
    """

    def open(self, read_only=0):
        # Needed to support ReadOnlyStorage tests.  Ought to be a
        # cleaner way.
        addr = self._storage._addr
        self._storage.close()
        self._storage = ClientStorage(
            addr, read_only=read_only, wait=1, **self._client_options())

    def checkWriteMethods(self):
        # ReadOnlyStorage defines checkWriteMethods.  The decision
        # about where to raise the read-only error was changed after
        # Zope 2.5 was released.  So this test needs to detect Zope
        # of the 2.5 vintage and skip the test.

        # The __version__ attribute was not present in Zope 2.5.
        if hasattr(ZODB, "__version__"):
            ReadOnlyStorage.ReadOnlyStorage.checkWriteMethods(self)

    def checkSortKey(self):
        key = '%s:%s' % (self._storage._storage, self._storage._server_addr)
        self.assertEqual(self._storage.sortKey(), key)

    def _do_store_in_separate_thread(self, oid, revid, voted):

        def do_store():
            store = self._new_storage_client()
            try:
                t = transaction.get()
                store.tpc_begin(t)
                store.store(oid, revid, b'x', '', t)
                store.tpc_vote(t)
                store.tpc_finish(t)
            except Exception as v:
                import traceback
                print('E'*70)
                print(v)
                traceback.print_exception(*sys.exc_info())
            finally:
                store.close()

        thread = threading.Thread(name='T2', target=do_store)
        thread.setDaemon(True)
        thread.start()
        thread.join(voted and .1 or 9)
        return thread


class FullGenericTests(
        GenericTests,
        Cache.TransUndoStorageWithCache,
        ConflictResolution.ConflictResolvingStorage,
        ConflictResolution.ConflictResolvingTransUndoStorage,
        PackableStorage.PackableUndoStorage,
        RevisionStorage.RevisionStorage,
        TransactionalUndoStorage.TransactionalUndoStorage,
        IteratorStorage.IteratorStorage,
        IterationTests.IterationTests):
    """Extend GenericTests with tests that MappingStorage can't pass."""

    def checkPackUndoLog(self):
        # PackableStorage.PackableUndoStorage wants to adjust
        # time.sleep and time.time to cooperate and pretend for time
        # to pass. That doesn't work for the spawned server, and this
        # test case is very sensitive to times matching.
        super_meth = super(FullGenericTests, self).checkPackUndoLog
        # Find the underlying function, not the decorated method.
        # If it doesn't exist, the implementation has changed and we
        # need to revisit this...
        try:
            underlying_func = super_meth.__wrapped__
        except AttributeError:
            # ...unless we're on Python 2, which doesn't have the __wrapped__
            # attribute.
            if bytes is not str:  # pragma: no cover Python 3
                raise
            unbound_func = PackableStorage.PackableUndoStorage.checkPackUndoLog
            wrapper_func = unbound_func.__func__
            underlying_func = wrapper_func.func_closure[0].cell_contents

        underlying_func(self)


class FileStorageRecoveryTests(StorageTestBase.StorageTestBase,
                               RecoveryStorage.RecoveryStorage):

    def getConfig(self):
        return """\
        <filestorage 1>
        path %s
        </filestorage>
        """ % tempfile.mktemp(dir='.')

    def _new_storage(self):
        zconf = forker.ZEOConfig(('127.0.0.1', 0))
        zport, stop = forker.start_zeo_server(self.getConfig(),
                                              zconf)
        self._servers.append(stop)

        blob_cache_dir = tempfile.mkdtemp(dir='.')

        storage = ClientStorage(
            zport, '1', cache_size=20000000,
            min_disconnect_poll=0.5, wait=1,
            wait_timeout=60, blob_dir=blob_cache_dir)
        storage.registerDB(DummyDB())
        return storage

    def setUp(self):
        StorageTestBase.StorageTestBase.setUp(self)
        self._servers = []

        self._storage = self._new_storage()
        self._dst = self._new_storage()

    def tearDown(self):
        self._storage.close()
        self._dst.close()

        for stop in self._servers:
            stop()
        StorageTestBase.StorageTestBase.tearDown(self)

    def new_dest(self):
        return self._new_storage()


class FileStorageTests(FullGenericTests):
    """Test ZEO backed by a FileStorage."""

    def getConfig(self):
        return """\
        <filestorage 1>
        path Data.fs
        </filestorage>
        """

    _expected_interfaces = (
        ('ZODB.interfaces', 'IStorageRestoreable'),
        ('ZODB.interfaces', 'IStorageIteration'),
        ('ZODB.interfaces', 'IStorageUndoable'),
        ('ZODB.interfaces', 'IStorageCurrentRecordIteration'),
        ('ZODB.interfaces', 'IExternalGC'),
        ('ZODB.interfaces', 'IStorage'),
        ('zope.interface', 'Interface'),
        )

    def checkInterfaceFromRemoteStorage(self):
        # ClientStorage itself doesn't implement IStorageIteration, but the
        # FileStorage on the other end does, and thus the ClientStorage
        # instance that is connected to it reflects this.
        self.assertFalse(ZODB.interfaces.IStorageIteration.implementedBy(
            ZEO.ClientStorage.ClientStorage))
        self.assertTrue(ZODB.interfaces.IStorageIteration.providedBy(
            self._storage))
        # This is communicated using ClientStorage's _info object:
        self.assertEqual(self._expected_interfaces,
                         self._storage._info['interfaces'])


class FileStorageSSLTests(FileStorageTests):

    def getZEOConfig(self):
        return testssl.server_config

    def _client_options(self):
        return {'ssl': testssl.client_ssl()}


class FileStorageHexTests(FileStorageTests):
    _expected_interfaces = (
        ('ZODB.interfaces', 'IStorageRestoreable'),
        ('ZODB.interfaces', 'IStorageIteration'),
        ('ZODB.interfaces', 'IStorageUndoable'),
        ('ZODB.interfaces', 'IStorageCurrentRecordIteration'),
        ('ZODB.interfaces', 'IExternalGC'),
        ('ZODB.interfaces', 'IStorage'),
        ('ZODB.interfaces', 'IStorageWrapper'),
        ('zope.interface', 'Interface'),
        )

    def getConfig(self):
        return """\
        %import ZODB.tests
        <hexstorage>
        <filestorage 1>
        path Data.fs
        </filestorage>
        </hexstorage>
        """


class FileStorageClientHexTests(FileStorageHexTests):

    use_extension_bytes = True

    def getConfig(self):
        return """\
        %import ZODB.tests
        <serverhexstorage>
        <filestorage 1>
        path Data.fs
        </filestorage>
        </serverhexstorage>
        """

    def _wrap_client(self, client):
        return ZODB.tests.hexstorage.HexStorage(client)


class ClientConflictResolutionTests(
        GenericTestBase,
        ConflictResolution.ConflictResolvingStorage):

    def getConfig(self):
        return '<mappingstorage>\n</mappingstorage>\n'

    def getZEOConfig(self):
        # Using '' can result in binding to :: and cause problems
        # connecting to the MTAcceptor on Travis CI
        return forker.ZEOConfig(('127.0.0.1', 0),
                                client_conflict_resolution=True)


class MappingStorageTests(GenericTests):
    """ZEO backed by a Mapping storage."""

    def getConfig(self):
        return """<mappingstorage 1/>"""

    def checkSimpleIteration(self):
        # The test base class IteratorStorage assumes that we keep undo data
        # to construct our iterator, which we don't, so we disable this test.
        pass

    def checkUndoZombie(self):
        # The test base class IteratorStorage assumes that we keep undo data
        # to construct our iterator, which we don't, so we disable this test.
        pass


class DemoStorageTests(GenericTests):

    def getConfig(self):
        return """
        <demostorage 1>
          <filestorage 1>
             path Data.fs
          </filestorage>
        </demostorage>
        """

    def checkUndoZombie(self):
        # The test base class IteratorStorage assumes that we keep undo data
        # to construct our iterator, which we don't, so we disable this test.
        pass

    def checkPackWithMultiDatabaseReferences(self):
        pass  # DemoStorage pack doesn't do gc
    checkPackAllRevisions = checkPackWithMultiDatabaseReferences


class ZRPCConnectionTests(ZEO.tests.ConnectionTests.CommonSetupTearDown):

    def getConfig(self, path, create, read_only):
        return """<mappingstorage 1/>"""

    def checkCatastrophicClientLoopFailure(self):
        # Test what happens when the client loop falls over
        self._storage = self.openClientStorage()

        import zope.testing.loggingsupport
        handler = zope.testing.loggingsupport.InstalledHandler(
            'ZEO.asyncio.client')

        # We no longer implement the event loop, we we no longer know
        # how to break it.  We'll just stop it instead for now.
        self._storage._server.loop.call_soon_threadsafe(
            self._storage._server.loop.stop)

        forker.wait_until(
            'disconnected',
            lambda: not self._storage.is_connected()
            )

        log = str(handler)
        handler.uninstall()
        self.assertTrue("Client loop stopped unexpectedly" in log)
        self.assertRaises(ClientDisconnected, self._storage.ping)

    def checkExceptionLogsAtError(self):
        # Test the exceptions are logged at error
        self._storage = self.openClientStorage()
        self._dostore(z64, data=MinPO("X" * (10 * 128 * 1024)))

        from zope.testing.loggingsupport import InstalledHandler
        handler = InstalledHandler('ZEO.asyncio.client')
        import ZODB.POSException
        self.assertRaises(TypeError, self._storage.history, z64, None)
        self.assertTrue(re.search(" from server: .*TypeError", str(handler)))

        # POSKeyErrors and ConflictErrors aren't logged:
        handler.clear()
        self.assertRaises(ZODB.POSException.POSKeyError,
                          self._storage.history, None, None)
        handler.uninstall()
        self.assertEqual(str(handler), '')

    def checkConnectionInvalidationOnReconnect(self):

        storage = ClientStorage(self.addr, min_disconnect_poll=0.1)
        self._storage = storage
        assert storage.is_connected()

        class DummyDB(object):
            _invalidatedCache = 0

            def invalidateCache(self):
                self._invalidatedCache += 1

            def invalidate(*a, **k):
                pass

            transform_record_data = untransform_record_data = \
                lambda self, data: data

        db = DummyDB()
        storage.registerDB(db)

        base = db._invalidatedCache

        # Now we'll force a disconnection and reconnection
        storage._server.loop.call_soon_threadsafe(
            storage._server.client.protocol.connection_lost,
            ValueError('test'))

        # and we'll wait for the storage to be reconnected:
        for i in range(100):
            if storage.is_connected():
                if db._invalidatedCache > base:
                    break
            time.sleep(0.1)
        else:
            raise AssertionError("Couldn't connect to server")

        # Now, the root object in the connection should have been invalidated:
        self.assertEqual(db._invalidatedCache, base+1)


class CommonBlobTests(object):

    def getConfig(self):
        return """
        <blobstorage 1>
          blob-dir blobs
          <filestorage 2>
            path Data.fs
          </filestorage>
        </blobstorage>
        """

    blobdir = 'blobs'
    blob_cache_dir = 'blob_cache'

    def checkStoreBlob(self):
        from ZODB.blob import Blob
        from ZODB.tests.StorageTestBase import ZERO
        from ZODB.tests.StorageTestBase import zodb_pickle

        somedata = b'a' * 10

        blob = Blob()
        with blob.open('w') as bd_fh:
            bd_fh.write(somedata)
        tfname = bd_fh.name
        oid = self._storage.new_oid()
        data = zodb_pickle(blob)
        self.assertTrue(os.path.exists(tfname))

        t = TransactionMetaData()
        try:
            self._storage.tpc_begin(t)
            self._storage.storeBlob(oid, ZERO, data, tfname, '', t)
            self._storage.tpc_vote(t)
            revid = self._storage.tpc_finish(t)
        except:  # NOQA: E722 bare except
            self._storage.tpc_abort(t)
            raise
        self.assertTrue(not os.path.exists(tfname))
        filename = self._storage.fshelper.getBlobFilename(oid, revid)
        self.assertTrue(os.path.exists(filename))
        with open(filename, 'rb') as f:
            self.assertEqual(somedata, f.read())

    def checkStoreBlob_wrong_partition(self):
        os_rename = os.rename
        try:
            def fail(*a):
                raise OSError
            os.rename = fail
            self.checkStoreBlob()
        finally:
            os.rename = os_rename

    def checkLoadBlob(self):
        from ZODB.blob import Blob
        from ZODB.tests.StorageTestBase import zodb_pickle, ZERO

        somedata = b'a' * 10

        blob = Blob()
        with blob.open('w') as bd_fh:
            bd_fh.write(somedata)
        tfname = bd_fh.name
        oid = self._storage.new_oid()
        data = zodb_pickle(blob)

        t = TransactionMetaData()
        try:
            self._storage.tpc_begin(t)
            self._storage.storeBlob(oid, ZERO, data, tfname, '', t)
            self._storage.tpc_vote(t)
            serial = self._storage.tpc_finish(t)
        except:  # NOQA: E722 bare except
            self._storage.tpc_abort(t)
            raise

        filename = self._storage.loadBlob(oid, serial)
        with open(filename, 'rb') as f:
            self.assertEqual(somedata, f.read())
        self.assertTrue(not(os.stat(filename).st_mode & stat.S_IWRITE))
        self.assertTrue((os.stat(filename).st_mode & stat.S_IREAD))

    def checkTemporaryDirectory(self):
        self.assertEqual(os.path.join(self.blob_cache_dir, 'tmp'),
                         self._storage.temporaryDirectory())

    def checkTransactionBufferCleanup(self):
        oid = self._storage.new_oid()
        with open('blob_file', 'wb') as f:
            f.write(b'I am a happy blob.')
        t = TransactionMetaData()
        self._storage.tpc_begin(t)
        self._storage.storeBlob(
          oid, ZODB.utils.z64, 'foo', 'blob_file', '', t)
        self._storage.close()


class BlobAdaptedFileStorageTests(FullGenericTests, CommonBlobTests):
    """ZEO backed by a BlobStorage-adapted FileStorage."""

    def checkStoreAndLoadBlob(self):
        from ZODB.blob import Blob
        from ZODB.tests.StorageTestBase import ZERO
        from ZODB.tests.StorageTestBase import zodb_pickle

        somedata_path = os.path.join(self.blob_cache_dir, 'somedata')
        with open(somedata_path, 'w+b') as somedata:
            for i in range(1000000):
                somedata.write(("%s\n" % i).encode('ascii'))

            def check_data(path):
                self.assertTrue(os.path.exists(path))
                somedata.seek(0)
                d1 = d2 = 1
                with open(path, 'rb') as f:
                    while d1 or d2:
                        d1 = f.read(8096)
                        d2 = somedata.read(8096)
                        self.assertEqual(d1, d2)
            somedata.seek(0)

            blob = Blob()
            with blob.open('w') as bd_fh:
                ZODB.utils.cp(somedata, bd_fh)
                bd_fh.close()
                tfname = bd_fh.name
            oid = self._storage.new_oid()
            data = zodb_pickle(blob)
            self.assertTrue(os.path.exists(tfname))

            t = TransactionMetaData()
            try:
                self._storage.tpc_begin(t)
                self._storage.storeBlob(oid, ZERO, data, tfname, '', t)
                self._storage.tpc_vote(t)
                revid = self._storage.tpc_finish(t)
            except:  # NOQA: E722 bare except
                self._storage.tpc_abort(t)
                raise

            # The uncommitted data file should have been removed
            self.assertTrue(not os.path.exists(tfname))

            # The file should be in the cache ...
            filename = self._storage.fshelper.getBlobFilename(oid, revid)
            check_data(filename)

            # ... and on the server
            server_filename = os.path.join(
                self.blobdir,
                ZODB.blob.BushyLayout().getBlobFilePath(oid, revid),
                )

            self.assertTrue(server_filename.startswith(self.blobdir))
            check_data(server_filename)

            # If we remove it from the cache and call loadBlob, it should
            # come back. We can do this in many threads.

            ZODB.blob.remove_committed(filename)
            returns = []
            threads = [
                threading.Thread(
                    target=lambda:
                        returns.append(self._storage.loadBlob(oid, revid))
                    ) for i in range(10)]
            [thread.start() for thread in threads]
            [thread.join() for thread in threads]
            [self.assertEqual(r, filename) for r in returns]
            check_data(filename)


class BlobWritableCacheTests(FullGenericTests, CommonBlobTests):

    blob_cache_dir = 'blobs'
    shared_blob_dir = True


class FauxConn(object):
    addr = 'x'
    protocol_version = ZEO.asyncio.server.best_protocol_version
    peer_protocol_version = protocol_version

    serials = []

    def async_(self, method, *args):
        if method == 'serialnos':
            self.serials.extend(args[0])

    call_soon_threadsafe = async_threadsafe = async_


class StorageServerWrapper(object):

    def __init__(self, server, storage_id):
        self.storage_id = storage_id
        self.server = ZEO.StorageServer.ZEOStorage(server, server.read_only)
        self.server.notify_connected(FauxConn())
        self.server.register(storage_id, False)

    def sortKey(self):
        return self.storage_id

    def __getattr__(self, name):
        return getattr(self.server, name)

    def registerDB(self, *args):
        pass

    def supportsUndo(self):
        return False

    def new_oid(self):
        return self.server.new_oids(1)[0]

    def tpc_begin(self, transaction):
        self.server.tpc_begin(id(transaction), '', '', {}, None, ' ')

    def tpc_vote(self, transaction):
        result = self.server.vote(id(transaction))
        assert result == self.server.connection.serials[:]
        del self.server.connection.serials[:]
        return result

    def store(self, oid, serial, data, version_ignored, transaction):
        self.server.storea(oid, serial, data, id(transaction))

    def send_reply(self, _, result):        # Masquerade as conn
        self._result = result

    def tpc_abort(self, transaction):
        self.server.tpc_abort(id(transaction))

    def tpc_finish(self, transaction, func=lambda: None):
        self.server.tpc_finish(id(transaction)).set_sender(0, self)
        return self._result


def multiple_storages_invalidation_queue_is_not_insane():
    """
    >>> from ZEO.StorageServer import StorageServer
    >>> from ZODB.FileStorage import FileStorage
    >>> from ZODB.DB import DB
    >>> from persistent.mapping import PersistentMapping
    >>> from transaction import commit
    >>> fs1 = FileStorage('t1.fs')
    >>> fs2 = FileStorage('t2.fs')
    >>> server = StorageServer(None, storages=dict(fs1=fs1, fs2=fs2))

    >>> s1 = StorageServerWrapper(server, 'fs1')
    >>> s2 = StorageServerWrapper(server, 'fs2')

    >>> db1 = DB(s1); conn1 = db1.open()
    >>> db2 = DB(s2); conn2 = db2.open()

    >>> commit()
    >>> o1 = conn1.root()
    >>> for i in range(10):
    ...     o1.x = PersistentMapping(); o1 = o1.x
    ...     commit()

    >>> last = fs1.lastTransaction()
    >>> for i in range(5):
    ...     o1.x = PersistentMapping(); o1 = o1.x
    ...     commit()

    >>> o2 = conn2.root()
    >>> for i in range(20):
    ...     o2.x = PersistentMapping(); o2 = o2.x
    ...     commit()

    >>> trans, oids = s1.getInvalidations(last)
    >>> from ZODB.utils import u64
    >>> sorted([int(u64(oid)) for oid in oids])
    [10, 11, 12, 13, 14, 15]

    >>> fs1.close(); fs2.close()
    """


def getInvalidationsAfterServerRestart():
    """

Clients were often forced to verify their caches after a server
restart even if there weren't many transactions between the server
restart and the client connect.

Let's create a file storage and stuff some data into it:

    >>> from ZEO.StorageServer import StorageServer, ZEOStorage
    >>> from ZODB.FileStorage import FileStorage
    >>> from ZODB.DB import DB
    >>> from persistent.mapping import PersistentMapping
    >>> fs = FileStorage('t.fs')
    >>> db = DB(fs)
    >>> conn = db.open()
    >>> from transaction import commit
    >>> last = []
    >>> for i in range(100):
    ...     conn.root()[i] = PersistentMapping()
    ...     commit()
    ...     last.append(fs.lastTransaction())
    >>> db.close()

Now we'll open a storage server on the data, simulating a restart:

    >>> fs = FileStorage('t.fs')
    >>> sv = StorageServer(None, dict(fs=fs))
    >>> s = ZEOStorage(sv, sv.read_only)
    >>> s.notify_connected(FauxConn())
    >>> s.register('fs', False) == fs.lastTransaction()
    True

If we ask for the last transaction, we should get the last transaction
we saved:

    >>> s.lastTransaction() == last[-1]
    True

If a storage implements the method lastInvalidations, as FileStorage
does, then the storage server will populate its invalidation data
structure using lastTransactions.

    >>> tid, oids = s.getInvalidations(last[-10])
    >>> tid == last[-1]
    True

    >>> from ZODB.utils import u64
    >>> sorted([int(u64(oid)) for oid in oids])
    [0, 92, 93, 94, 95, 96, 97, 98, 99, 100]

    >>> fs.close()

If a storage doesn't implement lastInvalidations, a client can still
avoid verifying its cache if it was up to date when the server
restarted.  To illustrate this, we'll create a subclass of FileStorage
without this method:

    >>> class FS(FileStorage):
    ...     lastInvalidations = property()

    >>> fs = FS('t.fs')
    >>> sv = StorageServer(None, dict(fs=fs))
    >>> st = StorageServerWrapper(sv, 'fs')
    >>> s = st.server

Now, if we ask for the invalidations since the last committed
transaction, we'll get a result:

    >>> tid, oids = s.getInvalidations(last[-1])
    >>> tid == last[-1]
    True
    >>> oids
    []

    >>> db = DB(st); conn = db.open()
    >>> ob = conn.root()
    >>> for i in range(5):
    ...     ob.x = PersistentMapping(); ob = ob.x
    ...     commit()
    ...     last.append(fs.lastTransaction())

    >>> ntid, oids = s.getInvalidations(tid)
    >>> ntid == last[-1]
    True

    >>> sorted([int(u64(oid)) for oid in oids])
    [0, 101, 102, 103, 104, 105]

Note that in all cases invalidations include both modified objects and objects
that were only created.

    >>> fs.close()
    """


def tpc_finish_error():
    r"""Server errors in tpc_finish weren't handled properly.

    If there are errors applying changes to the client cache, don't
    leave the cache in an inconsistent state.

    >>> addr, admin = start_server()  # NOQA: F821 undefined

    >>> client = ZEO.client(addr)
    >>> db = ZODB.DB(client)
    >>> conn = db.open()
    >>> conn.root.x = 1
    >>> t = conn.transaction_manager.get()
    >>> conn.tpc_begin(t)
    >>> conn.commit(t)
    >>> transaction_meta_data = t.data(conn)
    >>> _ = client.tpc_vote(transaction_meta_data)

    Cause some breakage by messing with the clients transaction
    buffer, sadly, using implementation details:

    >>> tbuf = client._check_trans(transaction_meta_data, 'test')
    >>> tbuf.client_resolved = None

    tpc_finish will fail:

    >>> client.tpc_finish(transaction_meta_data) # doctest: +ELLIPSIS
    Traceback (most recent call last):
    ...
    AttributeError: ...

    >>> client.tpc_abort(transaction_meta_data)
    >>> t.abort()

    But we can still load the saved data:

    >>> conn2 = db.open()
    >>> conn2.root.x
    1

    And we can save new data:

    >>> conn2.root.x += 1
    >>> conn2.transaction_manager.commit()

    >>> db.close()

    >>> stop_server(admin)  # NOQA: F821 undefined
    """


def test_prefetch(self):
    """The client storage prefetch method pre-fetches from the server

    >>> count = 999

    >>> import ZEO
    >>> addr, stop = start_server()  # NOQA: F821 undefined
    >>> conn = ZEO.connection(addr)
    >>> root = conn.root()
    >>> cls = root.__class__
    >>> for i in range(count):
    ...     root[i] = cls()
    >>> conn.transaction_manager.commit()
    >>> oids = [root[i]._p_oid for i in range(count)]
    >>> conn.close()
    >>> conn = ZEO.connection(addr)
    >>> storage = conn.db().storage
    >>> len(storage._cache) <= 1
    True
    >>> storage.prefetch(oids, conn._storage._start)

    The prefetch returns before the cache is filled:

    >>> len(storage._cache) < count
    True

    But it is filled eventually:

    >>> from zope.testing.wait import wait
<<<<<<< HEAD
    >>> wait((lambda : len(storage._cache) >= count), 2)
=======
    >>> wait(lambda: len(storage._cache) > count)
>>>>>>> dd8cb37d

    >>> loads = storage.server_status()['loads']

    Now if we reload the data, it will be satisfied from the cache:

    >>> for oid in oids:
    ...     _ = conn._storage.load(oid)

    >>> storage.server_status()['loads'] == loads
    True

    >>> conn.close()
    """


def client_has_newer_data_than_server():
    """It is bad if a client has newer data than the server.

    >>> db = ZODB.DB('Data.fs')
    >>> db.close()
    >>> r = shutil.copyfile('Data.fs', 'Data.save')
    >>> addr, admin = start_server(keep=1)  # NOQA: F821 undefined
    >>> db = ZEO.DB(addr, name='client', max_disconnect_poll=.01)
    >>> wait_connected(db.storage)  # NOQA: F821 undefined
    >>> conn = db.open()
    >>> conn.root().x = 1
    >>> transaction.commit()

    OK, we've added some data to the storage and the client cache has
    the new data. Now, we'll stop the server, put back the old data, and
    see what happens. :)

    >>> stop_server(admin)  # NOQA: F821 undefined
    >>> r = shutil.copyfile('Data.save', 'Data.fs')

    >>> import zope.testing.loggingsupport
    >>> handler = zope.testing.loggingsupport.InstalledHandler(
    ...     'ZEO', level=logging.ERROR)
    >>> formatter = logging.Formatter('%(name)s %(levelname)s %(message)s')

    >>> _, admin = start_server(addr=addr)  # NOQA: F821 undefined

    >>> wait_until('got enough errors', lambda:  # NOQA: F821 undefined
    ...    len([x for x in handler.records
    ...         if x.levelname == 'CRITICAL' and
    ...            'Client cache is out of sync with the server.' in x.msg
    ...         ]) >= 2)

    Note that the errors repeat because the client keeps on trying to connect.

    >>> db.close()
    >>> handler.uninstall()
    >>> stop_server(admin)  # NOQA: F821 undefined

    """


def history_over_zeo():
    """
    >>> addr, _ = start_server()  # NOQA: F821 undefined
    >>> db = ZEO.DB(addr)
    >>> wait_connected(db.storage)  # NOQA: F821 undefined
    >>> conn = db.open()
    >>> conn.root().x = 0
    >>> transaction.commit()
    >>> len(db.history(conn.root()._p_oid, 99))
    2

    >>> db.close()
    """


def dont_log_poskeyerrors_on_server():
    """
    >>> addr, admin = start_server(log='server.log')  # NOQA: F821 undefined
    >>> cs = ClientStorage(addr)
    >>> cs.load(ZODB.utils.p64(1))
    Traceback (most recent call last):
    ...
    POSKeyError: 0x01

    >>> cs.close()
    >>> stop_server(admin)  # NOQA: F821 undefined
    >>> with open('server.log') as f:
    ...     'POSKeyError' in f.read()
    False
    """


def open_convenience():
    """Often, we just want to open a single connection.

    >>> addr, _ = start_server(path='data.fs')  # NOQA: F821 undefined
    >>> conn = ZEO.connection(addr)
    >>> conn.root()
    {}

    >>> conn.root()['x'] = 1
    >>> transaction.commit()
    >>> conn.close()

    Let's make sure the database was cloased when we closed the
    connection, and that the data is there.

    >>> db = ZEO.DB(addr)
    >>> conn = db.open()
    >>> conn.root()
    {'x': 1}
    >>> db.close()
    """


def client_asyncore_thread_has_name():
    """
    >>> addr, _ = start_server()  # NOQA: F821 undefined
    >>> db = ZEO.DB(addr)
    >>> any(t for t in threading.enumerate()
    ...     if ' zeo client networking thread' in t.getName())
    True
    >>> db.close()
    """


def runzeo_without_configfile():
    r"""
    >>> with open('runzeo', 'w') as r:
    ...     _ = r.write('''
    ... import sys
    ... sys.path[:] = %r
    ... import ZEO.runzeo
    ... ZEO.runzeo.main(sys.argv[1:])
    ... ''' % sys.path)

    >>> import subprocess, re
    >>> proc = subprocess.Popen(
    ...     [sys.executable, 'runzeo', '-a:0', '-ft', '--test'],
    ...     stdout=subprocess.PIPE, stderr=subprocess.STDOUT,
    ...     )
    >>> proc.wait()
    0

    # Note: the heuristic to determine the "instance home" can fail
    # causing an initial error message in the process output.
    # We check for this and remove it in this case.
    >>> output = re.sub(br'\d\d+|[:]', b'', proc.stdout.read()).decode('ascii')
    >>> if "ERROR" in output.splitlines()[1]:
    ...    output = "\n".join(output.splitlines()[2:])
    >>> print(output) # doctest: +ELLIPSIS +NORMALIZE_WHITESPACE
    ------
    --T INFO ZEO.runzeo () opening storage '1' using FileStorage
    ------
    --T INFO ZEO.StorageServer StorageServer created RW with storages 1RWt...
    ------
    --T INFO ZEO.asyncio... listening on ...
    testing exit immediately
    ------
    --T INFO ZEO.StorageServer closing storage '1'
    <BLANKLINE>
    
    >>> proc.stdout.close()
    """


def close_client_storage_w_invalidations():
    r"""
Invalidations could cause errors when closing client storages,

    >>> addr, _ = start_server()  # NOQA: F821 undefined
    >>> writing = threading.Event()
    >>> def mad_write_thread():
    ...     global writing
    ...     conn = ZEO.connection(addr)
    ...     writing.set()
    ...     while writing.isSet():
    ...         conn.root.x = 1
    ...         transaction.commit()
    ...     conn.close()

    >>> thread = threading.Thread(target=mad_write_thread)
    >>> thread.setDaemon(True)
    >>> thread.start()
    >>> _ = writing.wait()
    >>> time.sleep(.01)
    >>> for i in range(10):
    ...     conn = ZEO.connection(addr)
    ...     _ = conn._storage.load(b'\0'*8)
    ...     conn.close()

    >>> writing.clear()
    >>> thread.join(1)
    """


def convenient_to_pass_port_to_client_and_ZEO_dot_client():
    """Jim hates typing

    >>> addr, _ = start_server()  # NOQA: F821 undefined
    >>> client = ZEO.client(addr[1])
    >>> client.__name__ == "('127.0.0.1', %s)" % addr[1]
    True

    >>> client.close()
    """


@forker.skip_if_testing_client_against_zeo4
def test_server_status():
    """
    You can get server status using the server_status method.

    >>> addr, _ = start_server(  # NOQA: F821 undefined
    ...             zeo_conf=dict(transaction_timeout=1))
    >>> db = ZEO.DB(addr)
    >>> pprint.pprint(db.storage.server_status(), width=40)
    {'aborts': 0,
     'active_txns': 0,
     'commits': 1,
     'conflicts': 0,
     'conflicts_resolved': 0,
     'connections': 1,
     'last-transaction': '03ac11b771fa1c00',
     'loads': 1,
     'lock_time': None,
     'start': 'Tue May  4 10:55:20 2010',
     'stores': 1,
     'timeout-thread-is-alive': True,
     'waiting': 0}

    >>> db.close()
    """


@forker.skip_if_testing_client_against_zeo4
def test_ruok():
    """
    You can also get server status using the ruok protocol.

    >>> addr, _ = start_server(  # NOQA: F821 undefined
    ...             zeo_conf=dict(transaction_timeout=1))
    >>> db = ZEO.DB(addr) # force a transaction :)
    >>> import json, socket, struct
    >>> s = socket.socket(socket.AF_INET, socket.SOCK_STREAM)
    >>> s.connect(addr)
    >>> writer = s.makefile(mode='wb')
    >>> _ = writer.write(struct.pack(">I", 4)+b"ruok")
    >>> writer.close()
    >>> proto = s.recv(struct.unpack(">I", s.recv(4))[0])
    >>> data = json.loads(
    ...     s.recv(struct.unpack(">I", s.recv(4))[0]).decode("ascii"))
    >>> pprint.pprint(data['1'])
    {u'aborts': 0,
     u'active_txns': 0,
     u'commits': 1,
     u'conflicts': 0,
     u'conflicts_resolved': 0,
     u'connections': 1,
     u'last-transaction': u'03ac11cd11372499',
     u'loads': 1,
     u'lock_time': None,
     u'start': u'Sun Jan  4 09:37:03 2015',
     u'stores': 1,
     u'timeout-thread-is-alive': True,
     u'waiting': 0}
    >>> db.close(); s.close()
    """


def client_labels():
    """
When looking at server logs, for servers with lots of clients coming
from the same machine, it can be very difficult to correlate server
log entries with actual clients.  It's possible, sort of, but tedious.

You can make this easier by passing a label to the ClientStorage
constructor.

    >>> addr, _ = start_server(log='server.log')  # NOQA: F821 undefined
    >>> db = ZEO.DB(addr, client_label='test-label-1')
    >>> db.close()
    >>> @wait_until  # NOQA: F821 undefined
    ... def check_for_test_label_1():
    ...    with open('server.log') as f:
    ...        for line in f:
    ...            if 'test-label-1' in line:
    ...                print(line.split()[1:4])
    ...                return True
    ['INFO', 'ZEO.StorageServer', '(test-label-1']

You can specify the client label via a configuration file as well:

    >>> import ZODB.config
    >>> db = ZODB.config.databaseFromString('''
    ... <zodb>
    ...    <zeoclient>
    ...       server :%s
    ...       client-label test-label-2
    ...    </zeoclient>
    ... </zodb>
    ... ''' % addr[1])
    >>> db.close()
    >>> @wait_until  # NOQA: F821 undefined
    ... def check_for_test_label_2():
    ...     with open('server.log') as f:
    ...         for line in f:
    ...             if 'test-label-2' in line:
    ...                 print(line.split()[1:4])
    ...                 return True
    ['INFO', 'ZEO.StorageServer', '(test-label-2']

    """


def invalidate_client_cache_entry_on_server_commit_error():
    """

When the serials returned during commit includes an error, typically a
conflict error, invalidate the cache entry.  This is important when
the cache is messed up.

    >>> addr, _ = start_server()  # NOQA: F821 undefined
    >>> conn1 = ZEO.connection(addr)
    >>> conn1.root.x = conn1.root().__class__()
    >>> transaction.commit()
    >>> conn1.root.x
    {}

    >>> cs = ZEO.ClientStorage.ClientStorage(addr, client='cache')
    >>> conn2 = ZODB.connection(cs)
    >>> conn2.root.x
    {}

    >>> conn2.close()
    >>> cs.close()

    >>> conn1.root.x['x'] = 1
    >>> transaction.commit()
    >>> conn1.root.x
    {'x': 1}

Now, let's screw up the cache by making it have a last tid that is later than
the root serial.

    >>> import ZEO.cache
    >>> cache = ZEO.cache.ClientCache('cache-1.zec')
    >>> cache.setLastTid(p64(u64(conn1.root.x._p_serial)+1))
    >>> cache.close()

We'll also update the server so that it's last tid is newer than the cache's:

    >>> conn1.root.y = 1
    >>> transaction.commit()
    >>> conn1.root.y = 2
    >>> transaction.commit()

Now, if we reopen the client storage, we'll get the wrong root:

    >>> cs = ZEO.ClientStorage.ClientStorage(addr, client='cache')
    >>> conn2 = ZODB.connection(cs)
    >>> conn2.root.x
    {}

And, we'll get a conflict error if we try to modify it:

    >>> conn2.root.x['y'] = 1
    >>> transaction.commit() # doctest: +ELLIPSIS
    Traceback (most recent call last):
    ...
    ConflictError: ...

But, if we abort, we'll get up to date data and we'll see the changes.

    >>> transaction.abort()
    >>> conn2.root.x
    {'x': 1}
    >>> conn2.root.x['y'] = 1
    >>> transaction.commit()
    >>> sorted(conn2.root.x.items())
    [('x', 1), ('y', 1)]

    >>> conn2.close()
    >>> cs.close()
    >>> conn1.close()
    """


script_template = """
import sys
sys.path[:] = %(path)r

%(src)s

"""


def generate_script(name, src):
    with open(name, 'w') as f:
        f.write(script_template % dict(
            exe=sys.executable,
            path=sys.path,
            src=src,
        ))


def read(filename):
    with open(filename) as f:
        return f.read()


def runzeo_logrotate_on_sigusr2():
    """
    >>> from ZEO.tests.forker import get_port
    >>> port = get_port()
    >>> with open('c', 'w') as r:
    ...    _ = r.write('''
    ... <zeo>
    ...    address %s
    ... </zeo>
    ... <mappingstorage>
    ... </mappingstorage>
    ... <eventlog>
    ...    <logfile>
    ...       path l
    ...    </logfile>
    ... </eventlog>
    ... ''' % port)
    >>> generate_script('s', '''
    ... import ZEO.runzeo
    ... ZEO.runzeo.main()
    ... ''')
    >>> import subprocess
    >>> p = subprocess.Popen([sys.executable, 's', '-Cc'], close_fds=True)
    >>> wait_until('started',  # NOQA: F821 undefined
    ...       lambda: os.path.exists('l') and ('listening on' in read('l'))
    ...     )

    >>> oldlog = read('l')
    >>> os.rename('l', 'o')
    >>> os.kill(p.pid, signal.SIGUSR2)

    >>> s = ClientStorage(port)
    >>> s.close()
    >>> wait_until('See logging',  # NOQA: F821 undefined
    ...            lambda: ('Log files ' in read('l')))
    >>> read('o') == oldlog  # No new data in old log
    True

    # Cleanup:

    >>> os.kill(p.pid, signal.SIGKILL)
    >>> _ = p.wait()
    """


def unix_domain_sockets():
    """Make sure unix domain sockets work

    >>> addr, _ = start_server(port='./sock')  # NOQA: F821 undefined

    >>> c = ZEO.connection(addr)
    >>> c.root.x = 1
    >>> transaction.commit()
    >>> c.close()
    """


def gracefully_handle_abort_while_storing_many_blobs():
    r"""

    >>> import logging, sys
    >>> old_level = logging.getLogger().getEffectiveLevel()
    >>> logging.getLogger().setLevel(logging.ERROR)
    >>> handler = logging.StreamHandler(sys.stdout)
    >>> logging.getLogger().addHandler(handler)

    >>> addr, _ = start_server(blob_dir='blobs')  # NOQA: F821 undefined
    >>> client = ZEO.client(addr, blob_dir='cblobs')
    >>> c = ZODB.connection(client)
    >>> c.root.x = ZODB.blob.Blob(b'z'*(1<<20))
    >>> c.root.y = ZODB.blob.Blob(b'z'*(1<<2))
    >>> t = c.transaction_manager.get()
    >>> c.tpc_begin(t)
    >>> c.commit(t)

We've called commit, but the blob sends are queued.  We'll call abort
right away, which will delete the temporary blob files.  The queued
iterators will try to open these files.

    >>> c.tpc_abort(t)

Now we'll try to use the connection, mainly to wait for everything to
get processed. Before we fixed this by making tpc_finish a synchronous
call to the server. we'd get some sort of error here.

    >>> _ = client._call('loadBefore', b'\0'*8, maxtid)

    >>> c.close()

    >>> logging.getLogger().removeHandler(handler)
    >>> logging.getLogger().setLevel(old_level)



    """


def ClientDisconnected_errors_are_TransientErrors():
    """
    >>> from ZEO.Exceptions import ClientDisconnected
    >>> from transaction.interfaces import TransientError
    >>> issubclass(ClientDisconnected, TransientError)
    True
    """


if not os.environ.get('ZEO4_SERVER'):
    if os.environ.get('ZEO_MSGPACK'):
        def test_runzeo_msgpack_support():
            """
            >>> import ZEO

            >>> a, s = ZEO.server(threaded=False)
            >>> conn = ZEO.connection(a)
            >>> str(conn.db().storage.protocol_version.decode('ascii'))
            'M5'
            >>> conn.close(); s()
            """
    else:
        def test_runzeo_msgpack_support():
            """
            >>> import ZEO

            >>> a, s = ZEO.server(threaded=False)
            >>> conn = ZEO.connection(a)
            >>> str(conn.db().storage.protocol_version.decode('ascii'))
            'Z5'
            >>> conn.close(); s()

            >>> a, s = ZEO.server(zeo_conf=dict(msgpack=True), threaded=False)
            >>> conn = ZEO.connection(a)
            >>> str(conn.db().storage.protocol_version.decode('ascii'))
            'M5'
            >>> conn.close(); s()
            """

if WIN:
    del runzeo_logrotate_on_sigusr2
    del unix_domain_sockets


def work_with_multiprocessing_process(name, addr, q):
    conn = ZEO.connection(addr)
    q.put((name, conn.root.x))
    conn.close()


class MultiprocessingTests(unittest.TestCase):

    layer = ZODB.tests.util.MininalTestLayer('work_with_multiprocessing')

    def test_work_with_multiprocessing(self):
        "Client storage should work with multi-processing."

        # Gaaa, zope.testing.runner.FakeInputContinueGenerator has no close
        if not hasattr(sys.stdin, 'close'):
            sys.stdin.close = lambda: None
        if not hasattr(sys.stdin, 'fileno'):
            sys.stdin.fileno = lambda: -1

        self.globs = {}
        forker.setUp(self)
        addr, adminaddr = self.globs['start_server']()
        conn = ZEO.connection(addr)
        conn.root.x = 1
        transaction.commit()
        q = multiprocessing.Queue()
        processes = [multiprocessing.Process(
            target=work_with_multiprocessing_process,
            args=(i, addr, q))
                        for i in range(3)]
        _ = [p.start() for p in processes]
        self.assertEqual(sorted(q.get(timeout=300) for p in processes),
                         [(0, 1), (1, 1), (2, 1)])

        _ = [p.join(30) for p in processes]
        conn.close()
        zope.testing.setupstack.tearDown(self)


@forker.skip_if_testing_client_against_zeo4
def quick_close_doesnt_kill_server():
    r"""

    Start a server:

    >>> from .testssl import server_config, client_ssl
    >>> addr, _ = start_server(zeo_conf=server_config)  # NOQA: F821 undefined

    Now connect and immediately disconnect. This caused the server to
    die in the past:

    >>> import socket, struct
    >>> for i in range(5):
    ...     s = socket.socket(socket.AF_INET, socket.SOCK_STREAM)
    ...     s.setsockopt(socket.SOL_SOCKET, socket.SO_LINGER,
    ...                  struct.pack('ii', 1, 0))
    ...     s.connect(addr)
    ...     s.close()


    >>> print("\n\nXXX WARNING: running quick_close_doesnt_kill_server "
    ...       "with ssl as hack pending http://bugs.python.org/issue27386\n",
    ...       file=sys.stderr)  # Intentional long line to be annoying
    ...                         # until this is fixed

    Now we should be able to connect as normal:

    >>> db = ZEO.DB(addr, ssl=client_ssl())
    >>> db.storage.is_connected()
    True

    >>> db.close()
    """


def can_use_empty_string_for_local_host_on_client():
    """We should be able to spell localhost with ''.

    >>> (_, port), _ = start_server()  # NOQA: F821 undefined name
    >>> conn = ZEO.connection(('', port))
    >>> conn.root()
    {}
    >>> conn.root.x = 1
    >>> transaction.commit()

    >>> conn.close()
    """


slow_test_classes = [
    BlobAdaptedFileStorageTests, BlobWritableCacheTests,
    MappingStorageTests, DemoStorageTests,
    FileStorageTests,
    FileStorageHexTests, FileStorageClientHexTests,
    ]
if not forker.ZEO4_SERVER:
    slow_test_classes.append(FileStorageSSLTests)

quick_test_classes = [FileStorageRecoveryTests, ZRPCConnectionTests]


class ServerManagingClientStorage(ClientStorage):

    def __init__(self, name, blob_dir, shared=False, extrafsoptions=''):
        if shared:
            server_blob_dir = blob_dir
        else:
            server_blob_dir = 'server-'+blob_dir
        self.globs = {}
        addr, stop = forker.start_zeo_server(
            """
            <blobstorage>
                blob-dir %s
                <filestorage>
                   path %s
                   %s
                </filestorage>
            </blobstorage>
            """ % (server_blob_dir, name+'.fs', extrafsoptions),
            )
        zope.testing.setupstack.register(self, stop)
        if shared:
            ClientStorage.__init__(self, addr, blob_dir=blob_dir,
                                   shared_blob_dir=True)
        else:
            ClientStorage.__init__(self, addr, blob_dir=blob_dir)

    def close(self):
        ClientStorage.close(self)
        zope.testing.setupstack.tearDown(self)


def create_storage_shared(name, blob_dir):
    return ServerManagingClientStorage(name, blob_dir, True)


class ServerManagingClientStorageForIExternalGCTest(
        ServerManagingClientStorage):

    def pack(self, t=None, referencesf=None):
        ServerManagingClientStorage.pack(self, t, referencesf, wait=True)
        # Packing doesn't clear old versions out of zeo client caches,
        # so we'll clear the caches.
        self._cache.clear()
        ZEO.ClientStorage._check_blob_cache_size(self.blob_dir, 0)


def test_suite():
    suite = unittest.TestSuite((
        unittest.makeSuite(Test_convenience_functions),
    ))

    zeo = unittest.TestSuite()
    zeo.addTest(unittest.makeSuite(ZODB.tests.util.AAAA_Test_Runner_Hack))
    patterns = [
        (re.compile(r"u?'start': u?'[^\n]+'"), 'start'),
        (re.compile(r"u?'last-transaction': u?'[0-9a-f]+'"),
         'last-transaction'),
        (re.compile("ZODB.POSException.ConflictError"), "ConflictError"),
        (re.compile("ZODB.POSException.POSKeyError"), "POSKeyError"),
        (re.compile("ZEO.Exceptions.ClientStorageError"),
         "ClientStorageError"),
        (re.compile(r"\[Errno \d+\]"), '[Errno N]'),
        (re.compile(r"loads=\d+\.\d+"), 'loads=42.42'),
        # Python 3 drops the u prefix
        (re.compile("u('.*?')"), r"\1"),
        (re.compile('u(".*?")'), r"\1")
        ]
    patterns.append((re.compile("^'(blob[^']*)'"), r"b'\1'"))
    patterns.append((re.compile("^'Z308'"), "b'Z308'"))
    zeo.addTest(doctest.DocTestSuite(
        setUp=forker.setUp, tearDown=zope.testing.setupstack.tearDown,
        checker=renormalizing.RENormalizing(patterns),
        ))
    zeo.addTest(doctest.DocTestSuite(
            ZEO.tests.IterationTests,
            setUp=forker.setUp, tearDown=zope.testing.setupstack.tearDown,
            checker=renormalizing.RENormalizing((
                    (re.compile("ZEO.Exceptions.ClientDisconnected"),
                     "ClientDisconnected"),
                    )),
            ))
    if not forker.ZEO4_SERVER:
        # ZEO 4 doesn't support client-side conflict resolution
        zeo.addTest(unittest.makeSuite(ClientConflictResolutionTests, 'check'))
    zeo.layer = ZODB.tests.util.MininalTestLayer('testZeo-misc')
    suite.addTest(zeo)

    zeo = unittest.TestSuite()
    zeo.addTest(
        doctest.DocFileSuite(
            'zdoptions.test',
            'drop_cache_rather_than_verify.txt', 'client-config.test',
            'protocols.test', 'zeo_blob_cache.test', 'invalidation-age.txt',
            '../nagios.rst',
            setUp=forker.setUp, tearDown=zope.testing.setupstack.tearDown,
            checker=renormalizing.RENormalizing(patterns),
            globs={'print_function': print_function},
            ),
        )
    zeo.addTest(PackableStorage.IExternalGC_suite(
        lambda:
        ServerManagingClientStorageForIExternalGCTest(
            'data.fs', 'blobs', extrafsoptions='pack-gc false')
        ))
    for klass in quick_test_classes:
        zeo.addTest(unittest.makeSuite(klass, "check"))
    zeo.layer = ZODB.tests.util.MininalTestLayer('testZeo-misc2')
    suite.addTest(zeo)

    # tests that often fail, maybe if they have their own layers
    for name in 'zeo-fan-out.test', 'new_addr.test':
        zeo = unittest.TestSuite()
        zeo.addTest(
            doctest.DocFileSuite(
                name,
                setUp=forker.setUp, tearDown=zope.testing.setupstack.tearDown,
                checker=renormalizing.RENormalizing(patterns),
                globs={'print_function': print_function},
                ),
            )
        zeo.layer = ZODB.tests.util.MininalTestLayer('testZeo-' + name)
        suite.addTest(zeo)

    suite.addTest(unittest.makeSuite(MultiprocessingTests))

    # Put the heavyweights in their own layers
    for klass in slow_test_classes:
        sub = unittest.makeSuite(klass, "check")
        sub.layer = ZODB.tests.util.MininalTestLayer(klass.__name__)
        suite.addTest(sub)

    suite.addTest(ZODB.tests.testblob.storage_reusable_suite(
        'ClientStorageNonSharedBlobs', ServerManagingClientStorage))
    suite.addTest(ZODB.tests.testblob.storage_reusable_suite(
        'ClientStorageSharedBlobs', create_storage_shared))

    if not forker.ZEO4_SERVER:
        from .threaded import threaded_server_tests
        dynamic_server_ports_suite = doctest.DocFileSuite(
            'dynamic_server_ports.test',
            setUp=forker.setUp, tearDown=zope.testing.setupstack.tearDown,
            checker=renormalizing.RENormalizing(patterns),
            globs={'print_function': print_function},
            )
        dynamic_server_ports_suite.layer = threaded_server_tests
        suite.addTest(dynamic_server_ports_suite)

    return suite


if __name__ == "__main__":
    unittest.main(defaultTest="test_suite")<|MERGE_RESOLUTION|>--- conflicted
+++ resolved
@@ -1108,11 +1108,7 @@
     But it is filled eventually:
 
     >>> from zope.testing.wait import wait
-<<<<<<< HEAD
     >>> wait((lambda : len(storage._cache) >= count), 2)
-=======
-    >>> wait(lambda: len(storage._cache) > count)
->>>>>>> dd8cb37d
 
     >>> loads = storage.server_status()['loads']
 
@@ -1271,7 +1267,7 @@
     ------
     --T INFO ZEO.StorageServer closing storage '1'
     <BLANKLINE>
-    
+
     >>> proc.stdout.close()
     """
 
