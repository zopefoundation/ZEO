##############################################################################
#
# Copyright (c) 2001, 2002 Zope Foundation and Contributors.
# All Rights Reserved.
#
# This software is subject to the provisions of the Zope Public License,
# Version 2.1 (ZPL).  A copy of the ZPL should accompany this distribution.
# THIS SOFTWARE IS PROVIDED "AS IS" AND ANY AND ALL EXPRESS OR IMPLIED
# WARRANTIES ARE DISCLAIMED, INCLUDING, BUT NOT LIMITED TO, THE IMPLIED
# WARRANTIES OF TITLE, MERCHANTABILITY, AGAINST INFRINGEMENT, AND FITNESS
# FOR A PARTICULAR PURPOSE
#
##############################################################################
import concurrent.futures
import contextlib
import os
import time
import socket
import threading
import logging

from ZEO.ClientStorage import ClientStorage
from ZEO.Exceptions import ClientDisconnected
from ZEO.asyncio.marshal import encode
from ZEO.tests import forker

from ZODB.Connection import TransactionMetaData
from ZODB.DB import DB
from ZODB.POSException import ReadOnlyError
from ZODB.tests.StorageTestBase import StorageTestBase
from ZODB.tests.MinPO import MinPO
from ZODB.tests.StorageTestBase import zodb_pickle, zodb_unpickle

import transaction

from . import testssl

logger = logging.getLogger('ZEO.tests.ConnectionTests')

ZERO = '\0'*8


class TestClientStorage(ClientStorage):

    # most operations will wait for reconnection with
    # ``wait_timeout`` (default: ``30``).
    # This is bad for our tests: they will eventually succeed, but
    # take a very long time. Use a timeout more adapted to tests.
    __init__ = lambda *args, **kw: \
        ClientStorage.__init__(*args,
                               **(kw.update(dict(wait_timeout=0.5)) or kw))

    test_connection = False

    connection_count_for_tests = 0

    def notify_connected(self, conn, info):
        ClientStorage.notify_connected(self, conn, info)
        self.connection_count_for_tests += 1
        self.verify_result = conn.verify_result


class DummyDB(object):
    def invalidate(self, *args, **kwargs):
        pass

    def invalidateCache(self):
        pass

    transform_record_data = untransform_record_data = lambda self, data: data


class CommonSetupTearDown(StorageTestBase):
    """Common boilerplate"""

    __super_setUp = StorageTestBase.setUp
    __super_tearDown = StorageTestBase.tearDown
    keep = 0
    invq = None
    timeout = None
    db_class = DummyDB

    def setUp(self, before=None):
        """Test setup for connection tests.

        This starts only one server; a test may start more servers by
        calling self._newAddr() and then self.startServer(index=i)
        for i in 1, 2, ...
        """
        self.__super_setUp()
        logger.info("setUp() %s", self.id())
        self.file = 'storage_conf'
        self._servers = []
        self.caches = []
        self.addr = [('127.0.0.1', 0)]
        self.startServer()

    def tearDown(self):
        """Try to cause the tests to halt"""

        if getattr(self, '_storage', None) is not None:
            self._storage.close()
            if hasattr(self._storage, 'cleanup'):
<<<<<<< HEAD
                logger.debug("cleanup storage %s" %
                         self._storage.__name__)
=======
                logging.debug("cleanup storage %s" %
                              self._storage.__name__)
>>>>>>> dd8cb37d
                self._storage.cleanup()
        for stop in self._servers:
            stop()

        for c in self.caches:
            for i in 0, 1:
                for ext in "", ".trace", ".lock":
                    path = "%s-%s.zec%s" % (c, "1", ext)
                    # On Windows before 2.3, we don't have a way to wait for
                    # the spawned server(s) to close, and they inherited
                    # file descriptors for our open files.  So long as those
                    # processes are alive, we can't delete the files.  Try
                    # a few times then give up.
                    need_to_delete = False
                    if os.path.exists(path):
                        need_to_delete = True
                        for dummy in range(5):
                            try:
                                os.unlink(path)
                            except:  # NOQA: E722 bare except
                                time.sleep(0.5)
                            else:
                                need_to_delete = False
                                break
                    if need_to_delete:
                        os.unlink(path)  # sometimes this is just gonna fail
        self.__super_tearDown()

    def _newAddr(self):
        self.addr.append(self._getAddr())

    def _getAddr(self):
        return '127.0.0.1', forker.get_port(self)

    def getConfig(self, path, create, read_only):
        raise NotImplementedError

    cache_id = 1

    def openClientStorage(self, cache=None, cache_size=200000, wait=1,
                          read_only=0, read_only_fallback=0,
                          username=None, password=None, realm=None,
                          client_label=None):
        if cache is None:
            cache = str(self.__class__.cache_id)
            self.__class__.cache_id += 1
        self.caches.append(cache)
        storage = TestClientStorage(self.addr,
                                    client=cache,
                                    var='.',
                                    cache_size=cache_size,
                                    wait=wait,
                                    min_disconnect_poll=0.1,
                                    read_only=read_only,
                                    read_only_fallback=read_only_fallback,
                                    client_label=client_label,
                                    **self._client_options())
        storage.registerDB(DummyDB())
        return storage

    def _client_options(self):
        return {}

    def getServerConfig(self, addr, ro_svr):
        zconf = forker.ZEOConfig(addr, log='server.log')
        if ro_svr:
            zconf.read_only = 1
        if self.invq:
            zconf.invalidation_queue_size = self.invq
        if self.timeout:
            zconf.transaction_timeout = self.timeout
        return zconf

    def startServer(self, create=1, index=0, read_only=0, ro_svr=0, keep=None,
                    path=None, **kw):
        addr = self.addr[index]
        logger.info("startServer(create=%d, index=%d, read_only=%d) @ %s" %
                     (create, index, read_only, addr))
        if path is None:
            path = "%s.%d" % (self.file, index)
        sconf = self.getConfig(path, create, read_only)
        zconf = self.getServerConfig(addr, ro_svr)
        if keep is None:
            keep = self.keep
        zeoport, stop = forker.start_zeo_server(
            sconf, zconf, addr[1], keep, **kw)
        self._servers.append(stop)
        if addr[1] == 0:
            self.addr[index] = zeoport

    def shutdownServer(self, index=0):
        logger.info("shutdownServer(index=%d) @ %s" %
                     (index, self._servers[index]))
        stop = self._servers[index]
        if stop is not None:
            stop()
            self._servers[index] = lambda: None

    def pollUp(self, timeout=30.0, storage=None):
        if storage is None:
            storage = self._storage
        storage.server_status(timeout=timeout)

    def pollDown(self, timeout=30.0):
        # Poll until we're disconnected.
        now = time.time()
        giveup = now + timeout
        while self._storage.is_connected():
            now = time.time()
            if now > giveup:
                self.fail("timed out waiting for storage to disconnect")
            time.sleep(0.1)


class ConnectionTests(CommonSetupTearDown):
    """Tests that explicitly manage the server process.

    To test the cache or re-connection, these test cases explicit
    start and stop a ZEO storage server.
    """

    def checkMultipleAddresses(self):
        for i in range(4):
            self._newAddr()
        self._storage = self.openClientStorage('test', 100000)
        oid = self._storage.new_oid()
        obj = MinPO(12)
        self._dostore(oid, data=obj)
        self._storage.close()

    def checkReadOnlyClient(self):
        # Open a read-only client to a read-write server; stores fail

        # Start a read-only client for a read-write server
        self._storage = self.openClientStorage(read_only=1)
        # Stores should fail here
        self.assertRaises(ReadOnlyError, self._dostore)
        self._storage.close()

    def checkReadOnlyServer(self):
        # Open a read-only client to a read-only *server*; stores fail

        # We don't want the read-write server created by setUp()
        self.shutdownServer()
        self._servers = []
        # Start a read-only server
        self.startServer(create=0, index=0, ro_svr=1)
        # Start a read-only client
        self._storage = self.openClientStorage(read_only=1)
        # Stores should fail here
        self.assertRaises(ReadOnlyError, self._dostore)
        self._storage.close()
        # Get rid of the 'test left new threads behind' warning
        time.sleep(0.1)

    def checkReadOnlyFallbackWritable(self):
        # Open a fallback client to a read-write server; stores succeed

        # Start a read-only-fallback client for a read-write server
        self._storage = self.openClientStorage(read_only_fallback=1)
        # Stores should succeed here
        self._dostore()
        self._storage.close()

    def checkReadOnlyFallbackReadOnlyServer(self):
        # Open a fallback client to a read-only *server*; stores fail

        # We don't want the read-write server created by setUp()
        self.shutdownServer()
        self._servers = []
        # Start a read-only server
        self.startServer(create=0, index=0, ro_svr=1)
        # Start a read-only-fallback client
        self._storage = self.openClientStorage(read_only_fallback=1)
        self.assertTrue(self._storage.isReadOnly())
        # Stores should fail here
        self.assertRaises(ReadOnlyError, self._dostore)
        self._storage.close()

    def checkDisconnectionError(self):
        # Make sure we get a ClientDisconnected when we try to read an
        # object when we're not connected to a storage server and the
        # object is not in the cache.
        self.shutdownServer()
        self._storage = self.openClientStorage('test', 1000, wait=0)
        with short_timeout(self):
            self.assertRaises(ClientDisconnected,
                              self._storage.load, b'fredwash', '')
        self._storage.close()

    def checkBasicPersistence(self):
        # Verify cached data persists across client storage instances.

        # To verify that the cache is being used, the test closes the
        # server and then starts a new client with the server down.
        # When the server is down, a load() gets the data from its cache.

        self._storage = self.openClientStorage('test', 100000)
        oid = self._storage.new_oid()
        obj = MinPO(12)
        revid1 = self._dostore(oid, data=obj)
        self._storage.close()
        self.shutdownServer()
        self._storage = self.openClientStorage('test', 100000, wait=0)
        data, revid2 = self._storage.load(oid, '')
        self.assertEqual(zodb_unpickle(data), MinPO(12))
        self.assertEqual(revid1, revid2)
        self._storage.close()

    def checkDisconnectedCacheWorks(self):
        # Check that the cache works when the client is disconnected.
        self._storage = self.openClientStorage('test')
        oid1 = self._storage.new_oid()
        obj1 = MinPO("1" * 500)
        self._dostore(oid1, data=obj1)
        oid2 = self._storage.new_oid()
        obj2 = MinPO("2" * 500)
        self._dostore(oid2, data=obj2)
        expected1 = self._storage.load(oid1, '')
        expected2 = self._storage.load(oid2, '')

        # Shut it all down, and try loading from the persistent cache file
        # without a server present.
        self._storage.close()
        self.shutdownServer()
        self._storage = self.openClientStorage('test', wait=False)
        self.assertEqual(expected1, self._storage.load(oid1, ''))
        self.assertEqual(expected2, self._storage.load(oid2, ''))
        self._storage.close()

    def checkDisconnectedCacheFails(self):
        # Like checkDisconnectedCacheWorks above, except the cache
        # file is so small that only one object can be remembered.
        self._storage = self.openClientStorage('test', cache_size=900)
        oid1 = self._storage.new_oid()
        obj1 = MinPO("1" * 500)
        self._dostore(oid1, data=obj1)
        oid2 = self._storage.new_oid()
        obj2 = MinPO("2" * 500)
        # The cache file is so small that adding oid2 will evict oid1.
        self._dostore(oid2, data=obj2)
        expected2 = self._storage.load(oid2, '')

        # Shut it all down, and try loading from the persistent cache file
        # without a server present.
        self._storage.close()
        self.shutdownServer()
        self._storage = self.openClientStorage('test', cache_size=900,
                                               wait=False)
        # oid2 should still be in cache.
        self.assertEqual(expected2, self._storage.load(oid2, ''))
        # But oid1 should have been purged, so that trying to load it will
        # try to fetch it from the (non-existent) ZEO server.
        with short_timeout(self):
            self.assertRaises(ClientDisconnected, self._storage.load, oid1, '')
        self._storage.close()

    def checkVerificationInvalidationPersists(self):
        # This tests a subtle invalidation bug from ZODB 3.3:
        # invalidations processed as part of ZEO cache verification acted
        # kinda OK wrt the in-memory cache structures, but had no effect
        # on the cache file.  So opening the file cache again could
        # incorrectly believe that a previously invalidated object was
        # still current.  This takes some effort to set up.

        # First, using a persistent cache ('test'), create an object
        # MinPO(13).  We used to see this again at the end of this test,
        # despite that we modify it, and despite that it gets invalidated
        # in 'test', before the end.
        self._storage = self.openClientStorage('test')
        oid = self._storage.new_oid()
        obj = MinPO(13)
        self._dostore(oid, data=obj)
        self._storage.close()

        # Now modify obj via a temp connection.  `test` won't learn about
        # this until we open a connection using `test` again.
        self._storage = self.openClientStorage()
        pickle, rev = self._storage.load(oid, '')
        newobj = zodb_unpickle(pickle)
        self.assertEqual(newobj, obj)
        newobj.value = 42  # .value *should* be 42 forever after now, not 13
        self._dostore(oid, data=newobj, revid=rev)
        self._storage.close()

        # Open 'test' again.  `oid` in this cache should be (and is)
        # invalidated during cache verification.  The bug was that it
        # got invalidated (kinda) in memory, but not in the cache file.
        self._storage = self.openClientStorage('test')

        # The invalidation happened already.  Now create and store a new
        # object before closing this storage:  this is so `test` believes
        # it's seen transactions beyond the one that invalidated `oid`, so
        # that the *next* time we open `test` it doesn't process another
        # invalidation for `oid`.  It's also important that we not try to
        # load `oid` now:  because it's been (kinda) invalidated in the
        # cache's memory structures, loading it now would fetch the
        # current revision from the server, thus hiding the bug.
        obj2 = MinPO(666)
        oid2 = self._storage.new_oid()
        self._dostore(oid2, data=obj2)
        self._storage.close()

        # Finally, open `test` again and load `oid`.  `test` believes
        # it's beyond the transaction that modified `oid`, so its view
        # of whether it has an up-to-date `oid` comes solely from the disk
        # file, unaffected by cache verification.
        self._storage = self.openClientStorage('test')
        pickle, rev = self._storage.load(oid, '')
        newobj_copy = zodb_unpickle(pickle)
        # This used to fail, with
        #     AssertionError: MinPO(13) != MinPO(42)
        # That is, `test` retained a stale revision of the object on disk.
        self.assertEqual(newobj_copy, newobj)
        self._storage.close()

    def checkBadMessage1(self):
        # not even close to a real message
        self._bad_message(b"salty")

    def checkBadMessage2(self):
        # just like a real message, but with an unpicklable argument
        global Hack

        class Hack(object):
            pass

        msg = encode(1, 0, "foo", (Hack(),))
        self._bad_message(msg)
        del Hack

    def _bad_message(self, msg):
        # Establish a connection, then send the server an ill-formatted
        # request.  Verify that the connection is closed and that it is
        # possible to establish a new connection.

        self._storage = self.openClientStorage()
        self._dostore()

        generation = self._storage._connection_generation

        future = concurrent.futures.Future()

        def write():
            try:
                self._storage._server.client.protocol.write_message(msg)
            except Exception as exc:
                future.set_exception(exc)
            else:
                future.set_result(None)

        # break into the internals to send a bogus message
        self._storage._server.loop.call_soon_threadsafe(write)
        future.result()

        # If we manage to call _dostore before the server disconnects
        # us, we'll get a ClientDisconnected error.  When we retry, it
        # will succeed.  It will succeed because:
        # - _dostore calls tpc_abort
        # - tpc_abort makes a synchronous call to the server to abort
        #   the transaction
        # - when disconnected, synchronous calls are blocked for a little
        #   while while reconnecting (or they timeout of it takes too long).
        try:
            self._dostore()
        except ClientDisconnected:
            self._dostore()

        self.assertTrue(self._storage._connection_generation > generation)

    # Test case for multiple storages participating in a single
    # transaction.  This is not really a connection test, but it needs
    # about the same infrastructure (several storage servers).

    # TODO: with the current ZEO code, this occasionally fails.
    # That's the point of this test. :-)

    def NOcheckMultiStorageTransaction(self):
        # Configuration parameters (larger values mean more likely deadlocks)
        N = 2
        # These don't *have* to be all the same, but it's convenient this way
        self.nservers = N
        self.nthreads = N
        self.ntrans = N
        self.nobj = N

        # Start extra servers
        for i in range(1, self.nservers):
            self._newAddr()
            self.startServer(index=i)

        # Spawn threads that each do some transactions on all storages
        threads = []
        try:
            for i in range(self.nthreads):
                t = MSTThread(self, "T%d" % i)
                threads.append(t)
                t.start()
            # Wait for all threads to finish
            for t in threads:
                t.join(60)
                self.assertFalse(t.is_alive(), "%s didn't die" % t.getName())
        finally:
            for t in threads:
                t.closeclients()

    def checkCrossDBInvalidations(self):
        db1 = DB(self.openClientStorage())
        c1 = db1.open()
        r1 = c1.root()

        r1["a"] = MinPO("a")
        transaction.commit()
        self.assertEqual(r1._p_state, 0)  # up-to-date

        db2 = DB(self.openClientStorage())
        r2 = db2.open().root()

        self.assertEqual(r2["a"].value, "a")

        r2["b"] = MinPO("b")
        transaction.commit()

        # Make sure the invalidation is received in the other client.
        # We've had problems with this timing out on "slow" and/or "very
        # busy" machines, so we increase the sleep time on each trip, and
        # are willing to wait quite a long time.
        for i in range(20):
            c1.sync()
            if r1._p_state == -1:
                break
            time.sleep(i / 10.0)
        self.assertEqual(r1._p_state, -1)  # ghost

        r1.keys()  # unghostify
        self.assertEqual(r1._p_serial, r2._p_serial)
        self.assertEqual(r1["b"].value, "b")

        db2.close()
        db1.close()

    def checkCheckForOutOfDateServer(self):
        # We don't want to connect a client to a server if the client
        # has seen newer transactions.
        self._storage = self.openClientStorage()
        self._dostore()
        self.shutdownServer()
        with short_timeout(self):
            self.assertRaises(ClientDisconnected,
                              self._storage.load, b'\0'*8, '')

        self.startServer()

        # No matter how long we wait, the client won't reconnect:
        time.sleep(2)
        with short_timeout(self):
            self.assertRaises(ClientDisconnected,
                              self._storage.load, b'\0'*8, '')


class SSLConnectionTests(ConnectionTests):

    def getServerConfig(self, addr, ro_svr):
        return testssl.server_config.replace(
            '127.0.0.1:0',
            '{}: {}\nread-only {}'.format(
                addr[0], addr[1], 'true' if ro_svr else 'false'))

    def _client_options(self):
        return {'ssl': testssl.client_ssl()}


class InvqTests(CommonSetupTearDown):
    invq = 3

    def checkQuickVerificationWith2Clients(self):
        perstorage = self.openClientStorage(cache="test", cache_size=4000)

        self._storage = self.openClientStorage()
        oid = self._storage.new_oid()
        oid2 = self._storage.new_oid()
        # When we create a new storage, it should always do a full
        # verification
        self.assertEqual(self._storage.verify_result, "empty cache")
        # do two storages of the object to make sure an invalidation
        # message is generated
        revid = self._dostore(oid)
        revid = self._dostore(oid, revid)
        # Create a second object and revision to guarantee it doesn't
        # show up in the list of invalidations sent when perstore restarts.
        revid2 = self._dostore(oid2)
        revid2 = self._dostore(oid2, revid2)

        forker.wait_until(
            lambda:
            perstorage.lastTransaction() == self._storage.lastTransaction())

        perstorage.load(oid, '')
        perstorage.close()

        forker.wait_until(lambda: os.path.exists('test-1.zec'))

        revid = self._dostore(oid, revid)

        perstorage = self.openClientStorage(cache="test")
        self.assertEqual(perstorage.verify_result, "quick verification")

        self.assertEqual(perstorage.load(oid, ''),
                         self._storage.load(oid, ''))
        perstorage.close()

    def checkVerificationWith2ClientsInvqOverflow(self):
        perstorage = self.openClientStorage(cache="test")
        self.assertEqual(perstorage.verify_result, "empty cache")

        self._storage = self.openClientStorage()
        oid = self._storage.new_oid()
        # When we create a new storage, it should always do a full
        # verification
        self.assertEqual(self._storage.verify_result, "empty cache")
        # do two storages of the object to make sure an invalidation
        # message is generated
        revid = self._dostore(oid)
        revid = self._dostore(oid, revid)
        forker.wait_until(
            "Client has seen all of the transactions from the server",
            lambda:
            perstorage.lastTransaction() == self._storage.lastTransaction()
            )
        perstorage.load(oid, '')
        perstorage.close()

        # the test code sets invq bound to 2
        for i in range(5):
            revid = self._dostore(oid, revid)

        perstorage = self.openClientStorage(cache="test")
        self.assertEqual(perstorage.verify_result, "cache too old, clearing")
        self.assertEqual(self._storage.load(oid, '')[1], revid)
        self.assertEqual(perstorage.load(oid, ''),
                         self._storage.load(oid, ''))

        perstorage.close()


class ReconnectionTests(CommonSetupTearDown):
    # The setUp() starts a server automatically.  In order for its
    # state to persist, we set the class variable keep to 1.  In
    # order for its state to be cleaned up, the last startServer()
    # call in the test must pass keep=0.
    keep = 1
    invq = 2

    def checkReadOnlyStorage(self):
        # Open a read-only client to a read-only *storage*; stores fail

        # We don't want the read-write server created by setUp()
        self.shutdownServer()
        self._servers = []
        # Start a read-only server
        self.startServer(create=0, index=0, read_only=1, keep=0)
        # Start a read-only client
        self._storage = self.openClientStorage(read_only=1)
        # Stores should fail here
        self.assertRaises(ReadOnlyError, self._dostore)

    def checkReadOnlyFallbackReadOnlyStorage(self):
        # Open a fallback client to a read-only *storage*; stores fail

        # We don't want the read-write server created by setUp()
        self.shutdownServer()
        self._servers = []
        # Start a read-only server
        self.startServer(create=0, index=0, read_only=1, keep=0)
        # Start a read-only-fallback client
        self._storage = self.openClientStorage(read_only_fallback=1)
        # Stores should fail here
        self.assertRaises(ReadOnlyError, self._dostore)

    # TODO:  Compare checkReconnectXXX() here to checkReconnection()
    # further down.  Is the code here hopelessly naive, or is
    # checkReconnection() overwrought?

    def checkReconnectWritable(self):
        # A read-write client reconnects to a read-write server

        # Start a client
        self._storage = self.openClientStorage()
        # Stores should succeed here
        self._dostore()

        # Shut down the server
        self.shutdownServer()
        self._servers = []
        # Poll until the client disconnects
        self.pollDown()
        # Stores should fail now
        with short_timeout(self):
            self.assertRaises(ClientDisconnected, self._dostore)

        # Restart the server
        self.startServer(create=0)
        # Poll until the client connects
        self.pollUp()
        # Stores should succeed here
        self._dostore()
        self._storage.close()

    def checkReconnectReadOnly(self):
        # A read-only client reconnects from a read-write to a
        # read-only server

        # Start a client
        self._storage = self.openClientStorage(read_only=1)
        # Stores should fail here
        self.assertRaises(ReadOnlyError, self._dostore)

        # Shut down the server
        self.shutdownServer()
        self._servers = []
        # Poll until the client disconnects
        self.pollDown()
        # Stores should still fail
        self.assertRaises(ReadOnlyError, self._dostore)

        # Restart the server
        self.startServer(create=0, read_only=1, keep=0)
        # Poll until the client connects
        self.pollUp()
        # Stores should still fail
        self.assertRaises(ReadOnlyError, self._dostore)

    def checkReconnectFallback(self):
        # A fallback client reconnects from a read-write to a
        # read-only server

        # Start a client in fallback mode
        self._storage = self.openClientStorage(read_only_fallback=1)
        # Stores should succeed here
        self._dostore()

        # Shut down the server
        self.shutdownServer()
        self._servers = []
        # Poll until the client disconnects
        self.pollDown()
        # Stores should fail now
        with short_timeout(self):
            self.assertRaises(ClientDisconnected, self._dostore)

        # Restart the server
        self.startServer(create=0, read_only=1, keep=0)
        # Poll until the client connects
        self.pollUp()
        # Stores should fail here
        self.assertRaises(ReadOnlyError, self._dostore)

    def checkReconnectUpgrade(self):
        # A fallback client reconnects from a read-only to a
        # read-write server

        # We don't want the read-write server created by setUp()
        self.shutdownServer()
        self._servers = []
        # Start a read-only server
        self.startServer(create=0, read_only=1)
        # Start a client in fallback mode
        self._storage = self.openClientStorage(read_only_fallback=1)
        # Stores should fail here
        self.assertRaises(ReadOnlyError, self._dostore)

        # Shut down the server
        self.shutdownServer()
        self._servers = []
        # Poll until the client disconnects
        self.pollDown()

        # Accesses should fail now
        with short_timeout(self):
            self.assertRaises(ClientDisconnected, self._storage.ping)

        # Restart the server, this time read-write
        self.startServer(create=0, keep=0)
        # Poll until the client sconnects
        self.pollUp()
        # Stores should now succeed
        self._dostore()

    def checkReconnectSwitch(self):
        # A fallback client initially connects to a read-only server,
        # then discovers a read-write server and switches to that

        # We don't want the read-write server created by setUp()
        self.shutdownServer()
        self._servers = []
        # Allocate a second address (for the second server)
        self._newAddr()

        # Start a read-only server
        self.startServer(create=0, index=0, read_only=1, keep=0)
        # Start a client in fallback mode
        self._storage = self.openClientStorage(read_only_fallback=1)
        # Stores should fail here
        self.assertRaises(ReadOnlyError, self._dostore)

        # Start a read-write server
        self.startServer(index=1, read_only=0, keep=0)
        # After a while, stores should work
        for i in range(300):  # Try for 30 seconds
            try:
                self._dostore()
                break
            except (ClientDisconnected, ReadOnlyError):
                # If the client isn't connected at all, sync() returns
                # quickly and the test fails because it doesn't wait
                # long enough for the client.
                time.sleep(0.1)
        else:
            self.fail("Couldn't store after starting a read-write server")

    def checkNoVerificationOnServerRestart(self):
        self._storage = self.openClientStorage()
        # When we create a new storage, it should always do a full
        # verification
        self.assertEqual(self._storage.verify_result, "empty cache")
        self._dostore()
        self.shutdownServer()
        self.pollDown()
        self._storage.verify_result = None
        self.startServer(create=0, keep=0)
        self.pollUp()
        # There were no transactions committed, so no verification
        # should be needed.
        self.assertEqual(self._storage.verify_result, "Cache up to date")

    def checkNoVerificationOnServerRestartWith2Clients(self):
        perstorage = self.openClientStorage(cache="test")
        self.assertEqual(perstorage.verify_result, "empty cache")

        self._storage = self.openClientStorage()
        oid = self._storage.new_oid()
        # When we create a new storage, it should always do a full
        # verification
        self.assertEqual(self._storage.verify_result, "empty cache")
        # do two storages of the object to make sure an invalidation
        # message is generated
        revid = self._dostore(oid)
        revid = self._dostore(oid, revid)
        forker.wait_until(
            "Client has seen all of the transactions from the server",
            lambda:
            perstorage.lastTransaction() == self._storage.lastTransaction()
            )
        perstorage.load(oid, '')
        self.shutdownServer()
        self.pollDown()
        self._storage.verify_result = None
        perstorage.verify_result = None
        logger.info('2ALLBEEF')
        self.startServer(create=0, keep=0)
        self.pollUp()
        self.pollUp(storage=perstorage)
        # There were no transactions committed, so no verification
        # should be needed.
        self.assertEqual(self._storage.verify_result, "Cache up to date")
        self.assertEqual(perstorage.verify_result, "Cache up to date")
        perstorage.close()
        self._storage.close()

    def checkDisconnectedAbort(self):
        self._storage = self.openClientStorage()
        self._dostore()
        oids = [self._storage.new_oid() for i in range(5)]
        txn = TransactionMetaData()
        self._storage.tpc_begin(txn)
        for oid in oids:
            data = zodb_pickle(MinPO(oid))
            self._storage.store(oid, None, data, '', txn)
        self.shutdownServer()
        with short_timeout(self):
            self.assertRaises(ClientDisconnected, self._storage.tpc_vote, txn)
        self.startServer(create=0)
        # if we do not wait for reconnection,
        # small timing variations in the reconnection process
        # can cause occasional ``ClientDisconnected`` exceptions
        # making the test prone to race conditions.
        # Of course, in real life the followup operations
        # could happen while reconnecting but ``ClientDisconnected``
        # would be a good in those cases
        self.pollUp(2)  # await reconnection
        self._storage.tpc_abort(txn)
        self._dostore()  # stores in a new transaction

        # This test is supposed to cover the following error, although
        # I don't have much confidence that it does.  The likely
        # explanation for the error is that the _tbuf contained
        # objects that weren't in the _seriald, because the client was
        # interrupted waiting for tpc_vote() to return.  When the next
        # transaction committed, it tried to do something with the
        # bogus _tbuf entries.  The explanation is wrong/incomplete,
        # because tpc_begin() should clear the _tbuf.

        # 2003-01-15T15:44:19 ERROR(200) ZODB A storage error occurred
        # in the last phase of a two-phase commit.  This shouldn't happen.

        # Traceback (innermost last):
        # Module ZODB.Transaction, line 359, in _finish_one
        # Module ZODB.Connection, line 691, in tpc_finish
        # Module ZEO.ClientStorage, line 679, in tpc_finish
        # Module ZEO.ClientStorage, line 709, in _update_cache
        # KeyError: ...

    def checkReconnection(self):
        # Check that the client reconnects when a server restarts.

        self._storage = self.openClientStorage()
        oid = self._storage.new_oid()
        obj = MinPO(12)
        self._dostore(oid, data=obj)
        logger.info("checkReconnection(): About to shutdown server")
        self.shutdownServer()
        logger.info("checkReconnection(): About to restart server")
        self.startServer(create=0)
        forker.wait_until('reconnect', self._storage.is_connected)
        oid = self._storage.new_oid()
        obj = MinPO(12)
        while 1:
            try:
                self._dostore(oid, data=obj)
                break
            except ClientDisconnected:
                # Maybe the exception mess is better now
                logger.info("checkReconnection(): Error after"
                             " server restart; retrying.", exc_info=True)
                transaction.abort()
            # Give the other thread a chance to run.
            time.sleep(0.1)
        logger.info("checkReconnection(): finished")
        self._storage.close()

    def checkMultipleServers(self):
        # Crude test-- just start two servers and do a commit at each one.

        self._newAddr()
        self._storage = self.openClientStorage('test', 100000)
        self._dostore()
        self.shutdownServer(index=0)

        # When we start the second server, we use file data file from
        # the original server so tha the new server is a replica of
        # the original.  We need this becaise ClientStorage won't use
        # a server if the server's last transaction is earlier than
        # what the client has seen.
        self.startServer(index=1, path=self.file+'.0', create=False)

        # If we can still store after shutting down one of the
        # servers, we must be reconnecting to the other server.

        did_a_store = 0
        for i in range(10):
            try:
                self._dostore()
                did_a_store = 1
                break
            except ClientDisconnected:
                time.sleep(0.5)
        self.assertTrue(did_a_store)
        self._storage.close()


class TimeoutTests(CommonSetupTearDown):
    timeout = 1

    def checkTimeout(self):
        self._storage = storage = self.openClientStorage()
        txn = TransactionMetaData()
        storage.tpc_begin(txn)
        storage.tpc_vote(txn)
        time.sleep(2)
        with short_timeout(self):
            self.assertRaises(ClientDisconnected, storage.tpc_finish, txn)

        # Make sure it's logged as CRITICAL
        with open("server.log") as f:
            for line in f:
                if ('Transaction timeout after' in line) and \
                   ('CRITICAL ZEO.StorageServer' in line):
                    break
            else:
                self.fail('bad logging')

        storage.close()

    def checkTimeoutOnAbort(self):
        storage = self.openClientStorage()
        txn = TransactionMetaData()
        storage.tpc_begin(txn)
        storage.tpc_vote(txn)
        storage.tpc_abort(txn)
        storage.close()

    def checkTimeoutOnAbortNoLock(self):
        storage = self.openClientStorage()
        txn = TransactionMetaData()
        storage.tpc_begin(txn)
        storage.tpc_abort(txn)
        storage.close()

    def checkTimeoutAfterVote(self):
        self._storage = storage = self.openClientStorage()
        # Assert that the zeo cache is empty
        self.assertTrue(not list(storage._cache.contents()))
        # Create the object
        oid = storage.new_oid()
        obj = MinPO(7)
        # Now do a store, sleeping before the finish so as to cause a timeout
        t = TransactionMetaData()
        old_connection_count = storage.connection_count_for_tests
        storage.tpc_begin(t)
        storage.store(oid, ZERO, zodb_pickle(obj), '', t)
        storage.tpc_vote(t)
        # Now sleep long enough for the storage to time out
        time.sleep(3)
        self.assertTrue(
            (not storage.is_connected())
            or
            (storage.connection_count_for_tests > old_connection_count)
            )
        storage._wait()
        self.assertTrue(storage.is_connected())
        # We expect finish to fail
        self.assertRaises(ClientDisconnected, storage.tpc_finish, t)
        # The cache should still be empty
        self.assertTrue(not list(storage._cache.contents()))
        # Load should fail since the object should not be in either the cache
        # or the server.
        self.assertRaises(KeyError, storage.load, oid, '')


class MSTThread(threading.Thread):

    __super_init = threading.Thread.__init__

    def __init__(self, testcase, name):
        self.__super_init(name=name)
        self.testcase = testcase
        self.clients = []

    def run(self):
        tname = self.getName()
        testcase = self.testcase

        # Create client connections to each server
        clients = self.clients
        for i in range(len(testcase.addr)):
            c = testcase.openClientStorage(addr=testcase.addr[i])
            c.__name = "C%d" % i
            clients.append(c)

        for i in range(testcase.ntrans):
            # Because we want a transaction spanning all storages,
            # we can't use _dostore().  This is several _dostore() calls
            # expanded in-line (mostly).

            # Create oid->serial mappings
            for c in clients:
                c.__oids = []
                c.__serials = {}

            # Begin a transaction
            t = TransactionMetaData()
            for c in clients:
                # print("%s.%s.%s begin" % (tname, c.__name, i))
                c.tpc_begin(t)

            for j in range(testcase.nobj):
                for c in clients:
                    # Create and store a new object on each server
                    oid = c.new_oid()
                    c.__oids.append(oid)
                    data = MinPO("%s.%s.t%d.o%d" % (tname, c.__name, i, j))
                    # print(data.value)
                    data = zodb_pickle(data)
                    c.store(oid, ZERO, data, '', t)

            # Vote on all servers and handle serials
            for c in clients:
                # print("%s.%s.%s vote" % (tname, c.__name, i))
                c.tpc_vote(t)

            # Finish on all servers
            for c in clients:
                # print("%s.%s.%s finish\n" % (tname, c.__name, i))
                c.tpc_finish(t)

            for c in clients:
                # Check that we got serials for all oids
                for oid in c.__oids:
                    testcase.assertIn(oid, c.__serials)
                # Check that we got serials for no other oids
                for oid in c.__serials.keys():
                    testcase.assertIn(oid, c.__oids)

    def closeclients(self):
        # Close clients opened by run()
        for c in self.clients:
            try:
                c.close()
            except:  # NOQA: E722 bare except
                pass


@contextlib.contextmanager
def short_timeout(self):
    old = self._storage._server.timeout
    self._storage._server.timeout = 1
    yield
    self._storage._server.timeout = old


# Run IPv6 tests if V6 sockets are supported
try:
    with socket.socket(socket.AF_INET6, socket.SOCK_STREAM) as s:
        pass
except (socket.error, AttributeError):
    pass
else:
    class V6Setup(object):
        def _getAddr(self):
            return '::1', forker.get_port(self)

    _g = globals()
    for name, value in tuple(_g.items()):
        if isinstance(value, type) and issubclass(value, CommonSetupTearDown):
            _g[name+"V6"] = type(name+"V6", (V6Setup, value), {})<|MERGE_RESOLUTION|>--- conflicted
+++ resolved
@@ -46,9 +46,9 @@
     # ``wait_timeout`` (default: ``30``).
     # This is bad for our tests: they will eventually succeed, but
     # take a very long time. Use a timeout more adapted to tests.
-    __init__ = lambda *args, **kw: \
-        ClientStorage.__init__(*args,
-                               **(kw.update(dict(wait_timeout=0.5)) or kw))
+    def __init__(*args, **kw):
+        return ClientStorage.__init__(
+                *args, **(kw.update(dict(wait_timeout=0.5)) or kw))
 
     test_connection = False
 
@@ -101,13 +101,8 @@
         if getattr(self, '_storage', None) is not None:
             self._storage.close()
             if hasattr(self._storage, 'cleanup'):
-<<<<<<< HEAD
                 logger.debug("cleanup storage %s" %
-                         self._storage.__name__)
-=======
-                logging.debug("cleanup storage %s" %
-                              self._storage.__name__)
->>>>>>> dd8cb37d
+                             self._storage.__name__)
                 self._storage.cleanup()
         for stop in self._servers:
             stop()
@@ -185,7 +180,7 @@
                     path=None, **kw):
         addr = self.addr[index]
         logger.info("startServer(create=%d, index=%d, read_only=%d) @ %s" %
-                     (create, index, read_only, addr))
+                    (create, index, read_only, addr))
         if path is None:
             path = "%s.%d" % (self.file, index)
         sconf = self.getConfig(path, create, read_only)
@@ -200,7 +195,7 @@
 
     def shutdownServer(self, index=0):
         logger.info("shutdownServer(index=%d) @ %s" %
-                     (index, self._servers[index]))
+                    (index, self._servers[index]))
         stop = self._servers[index]
         if stop is not None:
             stop()
@@ -941,7 +936,7 @@
             except ClientDisconnected:
                 # Maybe the exception mess is better now
                 logger.info("checkReconnection(): Error after"
-                             " server restart; retrying.", exc_info=True)
+                            " server restart; retrying.", exc_info=True)
                 transaction.abort()
             # Give the other thread a chance to run.
             time.sleep(0.1)
