<<<<<<< HEAD
import asyncio
from zope.testing import setupstack
from unittest import mock
from ZODB.POSException import ReadOnlyError
=======
from .._compat import PY3

if PY3:
    def to_byte(i):
        return bytes([i])
else:
    def to_byte(b):
        return b

from zope.testing import setupstack
import mock
>>>>>>> dd8cb37d
from ZODB.utils import maxtid, RLock

import collections
import logging
import struct
import unittest
from functools import partial
from time import sleep

from ..Exceptions import ClientDisconnected, ProtocolError

from .base import ZEOBaseProtocol, SizedMessageProtocol
from .testing import Loop, FaithfulLoop
from .client import ClientThread, Fallback
from .server import new_connection, best_protocol_version
from .marshal import encoder, decoder


<<<<<<< HEAD
logger = logging.getLogger(__name__)


=======
>>>>>>> dd8cb37d
class Base(object):
    DELAY = 0.01  # time (s) to allow the loop to execute

    enc = b'Z'
    seq_type = list

    def setUp(self):
        super(Base, self).setUp()
        self.encode = encoder(self.enc)
        self.decode = decoder(self.enc)

    def unsized(self, data, unpickle=False):
        result = []
        while data:
            size, message = data[:2]
            data = data[2:]
            self.assertEqual(struct.unpack(">I", size)[0], len(message))
            if unpickle:
                message = self.decode(message)
            result.append(message)

        if len(result) == 1:
            result = result[0]
        return result

    def parse(self, data):
        return self.unsized(data, True)

    target = None

    def send(self, method, *args, **kw):
        target = kw.pop('target', self.target)
        called = kw.pop('called', True)
        no_output = kw.pop('no_output', True)
        self.assertFalse(kw)

        self.loop.protocol.data_received(
            sized(self.encode(0, True, method, args)))
        if target is not None:
            target = getattr(target, method)
            if called:
                target.assert_called_with(*args)
                target.reset_mock()
            else:
                self.assertFalse(target.called)
        if no_output:
            self.assertFalse(self.loop.transport.pop())

    def wait_loop(self):
        """give the loop the chance to run."""
        sleep(self.DELAY)

    def pop(self, count=None, parse=True):
        self.wait_loop()
        self.assertEqual(self.loop.exceptions, [])
        return self.unsized(self.loop.transport.pop(count), parse)


<<<<<<< HEAD
class TestClientThread(ClientThread):
    """For the ``async/await`` client implementation we need
    a (mostly) standard ``asyncio`` event loop and it must be run
    in a sepearte thread (because this implementation is no longer
    based on callbacks but uses true coroutines).

    We use a ``ClientThread`` variant which allows to specify
    the loop to be used.
    """

    def run_io_thread(self):
        loop = self.loop
        try:
            asyncio.set_event_loop(loop)
            self.setup_delegation(loop)
            self.started.set()
            loop.run_forever()
        except Exception as exc:
            raise
            logger.exception("Client thread")
            self.exception = exc
        finally:
            if not self.closed:
                self.closed = True
                try:
                    if self.client.ready:
                        self.client.ready = False
                        self.client.client.notify_disconnected()
                    super().close()
                except AttributeError:
                    pass
                logger.critical("Client loop stopped unexpectedly")
            if loop is not None:
                loop.close()
            logger.debug('Stopping client thread')
        

class ClientTests(Base, setupstack.TestCase, TestClientThread):
=======
class ClientTests(Base, setupstack.TestCase, ClientRunner):
>>>>>>> dd8cb37d

    maxDiff = None

    def tearDown(self):
        self.close()
        self.future_mode = None
        super(ClientTests, self).tearDown()

    # For normal operation all (server) interface calls are synchronous:
    # they wait for the result.
    # However, we want to perform our tests without a real server;
    # instead we emulate server responses (via ``respond``)
    # and asynchronous server calls to us via ``send``.
    # For this to work, interface calls must not wait for a result
    # (which we ourselves often must produce).
    # We achieve this by switching to "future mode":
    # in this mode, the interface calls return futures representing
    # the final result. We can call their ``result`` method to
    # wait for their result
    future_mode = None
    def enter_future_mode(self):
        if self.future_mode is None:
            self.future_mode = self._call_
            # switch for most interface calls to future mode
            # exceptions are those that explicitly use ``wait=True`.
            self._call_ = partial(self._call_, wait=False)

    def exit_future_mode(self):
        if self.future_mode is not None:
            self._call_ = self.future_mode # back to synchronous mode
            del self.future_mode


    def start(self,
              addrs=(('127.0.0.1', 8200), ), loop_addrs=None,
              read_only=False,
              finish_start=False,
              future_mode = True,
              ):
        # To create a client, we need to specify an address, a client
        # object and a cache.

        wrapper = mock.Mock(__name__="__name__")
        self.target = wrapper
        cache = MemoryCache()
        # We can also provide an event loop.  We'll use a testing loop
        # so we don't have to actually make any network connection.
        self.loop = loop = FaithfulLoop(
            addrs if loop_addrs is None else loop_addrs,
            wait=self.wait_loop)
        TestClientThread.__init__(self,
                                  addrs, wrapper, cache, 'TEST',
                                  read_only, timeout=1)
        self.assertFalse(wrapper.notify_disconnected.called)
        protocol = loop.protocol
        transport = loop.transport

        if finish_start:
            protocol.data_received(sized(self.enc + b'3101'))
            self.assertEqual(self.pop(2, False), self.enc + b'3101')
            self.respond(1, None)
            self.respond(2, 'a'*8)
            self.pop(4)
            self.assertEqual(self.pop(), (3, False, 'get_info', ()))
            self.respond(3, dict(length=42))

        if future_mode:
            self.enter_future_mode()
        return (wrapper, cache, self.loop, self.client, protocol, transport)

    def respond(self, message_id, result, async_=False,
                check_exc=True, return_msg=False, protocol=None):
        """emulate a server response."""
        msg = sized(self.encode(message_id, async_, '.reply', result))
        if return_msg:
            return msg
        if protocol is None:
            protocol = self.loop.protocol
        protocol.data_received(msg)
        if check_exc:
            self.assertEqual(self.loop.exceptions, [])

    def server_async_call(self, method, *args,
                          check_exc=True, return_msg=False):
        msg = sized(self.encode(0, True, method, args))
        if return_msg:
            return msg
        self.loop.protocol.data_received(msg)
        if check_exc:
            self.assertEqual(self.loop.exceptions, [])

    def sync_call(self, meth, *args):
        """call future returning *meth* with *args* and wait for result."""
        return meth(*args).result(2)

    def testClientBasics(self):

        # Here, we'll go through the basic usage of the asyncio ZEO
        # network client.  The client is responsible for the core
        # functionality of a ZEO client storage.  The client storage
        # is largely just a wrapper around the asyncio client.

        wrapper, cache, loop, client, protocol, transport = self.start()
        self.assertFalse(wrapper.notify_disconnected.called)

        # The client isn't connected until the server sends it some data.
        self.assertFalse(client.connected.done() or transport.data)

        # The server sends the client it's protocol. In this case,
        # it's a very high one.  The client will send it's highest that
        # it can use.
        protocol.data_received(sized(self.enc + b'99999'))

        # The client sends back a handshake, and registers the
        # storage, and requests the last transaction.
        self.assertEqual(self.pop(2, False), self.enc + b'5')
        self.assertEqual(loop.exceptions, [])
        self.assertEqual(self.pop(), (1, False, 'register', ('TEST', False)))

        # The client isn't connected until it initializes it's cache:
        self.assertFalse(client.connected.done() or transport.data)

        # If we try to make calls while the client is *initially*
        # connecting, we get an error. This is because some dufus
        # decided to create a client storage without waiting for it to
        # connect.
        self.assertRaises(ClientDisconnected, self.sync_call,
                          self.call, 'foo', 1, 2)

        # When the client is reconnecting, it's ready flag is set to False and
        # it queues calls:
        client.ready = False
        f1 = self.call('foo', 1, 2)
        self.assertFalse(f1.done())

        # If we try to make an async call, we get an immediate error:
        self.assertRaises(ClientDisconnected, self.sync_call,
                          self.async_, 'bar', 3, 4)

        # The wrapper object (ClientStorage) hasn't been notified:
        self.assertFalse(wrapper.notify_connected.called)

        # Let's respond to the register call:
        self.respond(1, None)

        # The client requests the last transaction:
        self.assertEqual(self.pop(), (2, False, 'lastTransaction', ()))

        # We respond
        self.respond(2, b'a'*8)

        # After verification, the client requests info:
        self.assertEqual(self.pop(), (3, False, 'get_info', ()))
        self.respond(3, dict(length=42))

        # Now we're connected, the cache was initialized, and the
        # queued message has been sent:
        self.assertTrue(client.connected.done())
        self.assertEqual(cache.getLastTid(), b'a'*8)
        self.assertEqual(self.pop(), (4, False, 'foo', (1, 2)))

        # The wrapper object (ClientStorage) has been notified:
        wrapper.notify_connected.assert_called_with(client, {'length': 42})

        self.respond(4, 42)
        self.assertEqual(f1.result(), 42)

        # Now we can make async calls:
        self.async_('bar', 3, 4)
        self.assertEqual(self.pop(), (0, True, 'bar', (3, 4)))

        # Loading objects gets special handling to leverage the cache.
        loaded = self.load_before(b'1'*8, maxtid)

        # The data wasn't in the cache, so we made a server call:
        self.assertEqual(self.pop(),
                         ((b'1'*8, maxtid),
                          False,
                          'loadBefore',
                          (b'1'*8, maxtid)))
        # Note load_before uses the oid as the message id.
        self.respond((b'1'*8, maxtid), (b'data', b'a'*8, None))
        self.assertEqual(loaded.result(), (b'data', b'a'*8, None))

        # If we make another request, it will be satisfied from the cache:
        loaded = self.load_before(b'1'*8, maxtid)
        self.assertEqual(loaded.result(), (b'data', b'a'*8, None))
        self.assertFalse(transport.data)

        # Let's send an invalidation:
        self.send('invalidateTransaction', b'b'*8, self.seq_type([b'1'*8]))

        # Now, if we try to load current again, we'll make a server request.
        loaded = self.load_before(b'1'*8, maxtid)

        # Note that if we make another request for the same object,
        # the requests will be collapsed:
        loaded2 = self.load_before(b'1'*8, maxtid)

        self.assertEqual(self.pop(),
                         ((b'1'*8, maxtid),
                          False,
                          'loadBefore',
                          (b'1'*8, maxtid)))
        self.respond((b'1'*8, maxtid), (b'data2', b'b'*8, None))
        self.assertEqual(loaded.result(), (b'data2', b'b'*8, None))
        self.assertEqual(loaded2.result(), (b'data2', b'b'*8, None))

        # Loading non-current data may also be satisfied from cache
        loaded = self.load_before(b'1'*8, b'b'*8)
        self.assertEqual(loaded.result(), (b'data', b'a'*8, b'b'*8))
        self.assertFalse(transport.data)
        loaded = self.load_before(b'1'*8, b'c'*8)
        self.assertEqual(loaded.result(), (b'data2', b'b'*8, None))
        self.assertFalse(transport.data)
        loaded = self.load_before(b'1'*8, b'_'*8)

        self.assertEqual(self.pop(),
                         ((b'1'*8, b'_'*8),
                          False,
                          'loadBefore',
                          (b'1'*8, b'_'*8)))
        self.respond((b'1'*8, b'_'*8), (b'data0', b'^'*8, b'_'*8))
        self.assertEqual(loaded.result(), (b'data0', b'^'*8, b'_'*8))

        # When committing transactions, we need to update the cache
        # with committed data.  To do this, we pass a (oid, data, resolved)
        # iteratable to tpc_finish_threadsafe.

        tids = []

        def finished_cb(tid):
            tids.append(tid)

        committed = self.tpc_finish(
            b'd'*8,
            [(b'2'*8, 'committed 2', False),
             (b'1'*8, 'committed 3', True),
             (b'4'*8, 'committed 4', False),
             ],
            finished_cb)
        self.assertFalse(committed.done() or
                         cache.load(b'2'*8) or
                         cache.load(b'4'*8))
        self.assertEqual(cache.load(b'1'*8), (b'data2', b'b'*8))
        self.assertEqual(self.pop(),
                         (5, False, 'tpc_finish', (b'd'*8,)))
        self.respond(5, b'e'*8)
        self.assertEqual(committed.result(), b'e'*8)
        self.assertEqual(cache.load(b'1'*8), None)
        self.assertEqual(cache.load(b'2'*8), ('committed 2', b'e'*8))
        self.assertEqual(cache.load(b'4'*8), ('committed 4', b'e'*8))
        self.assertEqual(tids.pop(), b'e'*8)

        # If the protocol is disconnected, it will reconnect and will
        # resolve outstanding requests with exceptions:
        loaded = self.load_before(b'1'*8, maxtid)
        f1 = self.call('foo', 1, 2)
        self.assertFalse(loaded.done() or f1.done())
        self.assertEqual(
            self.pop(),
            [((b'11111111', b'\x7f\xff\xff\xff\xff\xff\xff\xff'),
              False, 'loadBefore', (b'1'*8, maxtid)),
             (6, False, 'foo', (1, 2))],
            )
        exc = TypeError(43)

        self.assertFalse(wrapper.notify_disconnected.called)
        wrapper.notify_connected.reset_mock()
        protocol.connection_lost(exc)
        wrapper.notify_disconnected.assert_called_with()

        self.assertTrue(isinstance(loaded.exception(), ClientDisconnected))
        self.assertEqual(loaded.exception().args, (exc,))
        self.assertTrue(isinstance(f1.exception(), ClientDisconnected))
        self.assertEqual(f1.exception().args, (exc,))

        # Because we reconnected, a new protocol and transport were created:
        self.assertTrue(protocol is not loop.protocol)
        self.assertTrue(transport is not loop.transport)
        protocol = loop.protocol
        transport = loop.transport

        # and we have a new incomplete connect future:
        self.assertFalse(client.connected.done() or transport.data)

        # This time we'll send a lower protocol version.  The client
        # will send it back, because it's lower than the client's
        # protocol:
        protocol.data_received(sized(self.enc + b'310'))
        self.assertEqual(self.unsized(transport.pop(2)), self.enc + b'310')
        self.assertEqual(self.pop(), (1, False, 'register', ('TEST', False)))
        self.assertFalse(wrapper.notify_connected.called)

        # If the register response is a tid, then the client won't
        # request lastTransaction
        self.respond(1, b'e'*8)
        self.assertEqual(self.pop(), (2, False, 'get_info', ()))
        self.respond(2, dict(length=42))

        # Because the server tid matches the cache tid, we're done connecting
        wrapper.notify_connected.assert_called_with(client, {'length': 42})
        self.assertTrue(client.connected.done() and not transport.data)
        self.assertEqual(cache.getLastTid(), b'e'*8)

        # Because we were able to update the cache, we didn't have to
        # invalidate the database cache:
        self.assertFalse(wrapper.invalidateTransaction.called)

        # The close method closes the connection and cache:
        client.close()
        self.assertTrue(transport.closed and cache.closed)

        # The client doesn't reconnect
        self.assertEqual(loop.protocol, protocol)
        self.assertEqual(loop.transport, transport)

    def test_cache_behind(self):
        wrapper, cache, loop, client, protocol, transport = self.start()

        cache.setLastTid(b'a'*8)
        cache.store(b'4'*8, b'a'*8, None, '4 data')
        cache.store(b'2'*8, b'a'*8, None, '2 data')

        self.assertFalse(client.connected.done() or transport.data)
        protocol.data_received(sized(self.enc + b'3101'))
        self.assertEqual(self.unsized(transport.pop(2)), self.enc + b'3101')
        self.respond(1, None)
        self.respond(2, b'e'*8)
        self.pop(4)

        # We have to verify the cache, so we're not done connecting:
        self.assertFalse(client.connected.done())
        self.assertEqual(self.pop(),
                         (3, False, 'getInvalidations', (b'a'*8, )))
        self.respond(3, (b'e'*8, [b'4'*8]))

        self.assertEqual(self.pop(), (4, False, 'get_info', ()))
        self.respond(4, dict(length=42))

        # Now that verification is done, we're done connecting
        self.assertTrue(client.connected.done() and not transport.data)
        self.assertEqual(cache.getLastTid(), b'e'*8)

        # And the cache has been updated:
        self.assertEqual(cache.load(b'2'*8),
                         ('2 data', b'a'*8))  # unchanged
        self.assertEqual(cache.load(b'4'*8), None)

        # Because we were able to update the cache, we didn't have to
        # invalidate the database cache:
        self.assertFalse(wrapper.invalidateCache.called)

    def test_cache_way_behind(self):
        wrapper, cache, loop, client, protocol, transport = self.start()

        cache.setLastTid(b'a'*8)
        cache.store(b'4'*8, b'a'*8, None, '4 data')
        self.assertTrue(cache)

        self.assertFalse(client.connected.done() or transport.data)
        protocol.data_received(sized(self.enc + b'3101'))
        self.assertEqual(self.unsized(transport.pop(2)), self.enc + b'3101')
        self.respond(1, None)
        self.respond(2, b'e'*8)
        self.pop(4)

        # We have to verify the cache, so we're not done connecting:
        self.assertFalse(client.connected.done())
        self.assertEqual(self.pop(),
                         (3, False, 'getInvalidations', (b'a'*8, )))

        # We respond None, indicating that we're too far out of date:
        self.respond(3, None)

        self.assertEqual(self.pop(), (4, False, 'get_info', ()))
        self.respond(4, dict(length=42))

        # Now that verification is done, we're done connecting
        self.assertTrue(client.connected.done() and not transport.data)
        self.assertEqual(cache.getLastTid(), b'e'*8)

        # But the cache is now empty and we invalidated the database cache
        self.assertFalse(cache)
        wrapper.invalidateCache.assert_called_with()

    def test_multiple_addresses(self):
        # We can pass multiple addresses to client constructor
        addrs = [('1.2.3.4', 8200), ('2.2.3.4', 8200)]
        wrapper, cache, loop, client, protocol, transport = self.start(
            addrs, ())

        # We haven't connected yet
        self.assertTrue(protocol is None and transport is None)

        # There are 2 connection attempts outstanding:
        self.assertEqual(sorted(loop.connecting), addrs)

        # We cause the first one to fail:
        loop.call_soon_threadsafe(loop.fail_connecting, addrs[0])
        self.assertEqual(sorted(loop.connecting), addrs[1:])

        # The failed connection is attempted in the future:
        delay, func, args, handle = loop.later.pop(0)
        self.assertTrue(1 <= delay <= 2)
        handle.cancel()
        loop.call_soon_threadsafe(func, *args)
        self.assertEqual(sorted(loop.connecting), addrs)

        # Let's connect the second address
        loop.call_soon_threadsafe(loop.connect_connecting, addrs[1])
        self.assertEqual(sorted(loop.connecting), addrs[:1])
        protocol = loop.protocol
        transport = loop.transport
        protocol.data_received(sized(self.enc + b'3101'))
        self.assertEqual(self.unsized(transport.pop(2)), self.enc + b'3101')
        self.respond(1, None)

        # Now, when the first connection fails, it won't be retried,
        # because we're already connected.
        # (first in later is heartbeat)
        self.assertEqual(sorted(loop.later[1:]), [])
        loop.call_soon_threadsafe(loop.fail_connecting, addrs[0])
        self.assertEqual(sorted(loop.connecting), [])
        self.assertEqual(sorted(loop.later[1:]), [])

    def test_bad_server_tid(self):
        # If in verification we get a server_tid behind the cache's, make sure
        # we retry the connection later.
        wrapper, cache, loop, client, protocol, transport = self.start()
        cache.store(b'4'*8, b'a'*8, None, '4 data')
        cache.setLastTid('b'*8)
        protocol.data_received(sized(self.enc + b'3101'))
        self.assertEqual(self.unsized(transport.pop(2)), self.enc + b'3101')
        self.respond(1, None)
        self.respond(2, 'a'*8)
        self.pop()
        self.assertFalse(client.connected.done() or transport.data)
        delay, func, args, _ = loop.later.pop(1)  # first in later is heartbeat
        self.assertTrue(8 < delay < 10)
<<<<<<< HEAD
        self.assertEqual(len(loop.later), 1) # first in later is heartbeat
        self.loop.call_soon_threadsafe(func, *args) # connect again
=======
        self.assertEqual(len(loop.later), 1)  # first in later is heartbeat
        func(*args)  # connect again
>>>>>>> dd8cb37d
        self.assertFalse(protocol is loop.protocol)
        self.assertFalse(transport is loop.transport)
        protocol = loop.protocol
        transport = loop.transport
        protocol.data_received(sized(self.enc + b'3101'))
        self.assertEqual(self.unsized(transport.pop(2)), self.enc + b'3101')
        self.respond(1, None)
        self.respond(2, 'b'*8)
        self.pop(4)
        self.assertEqual(self.pop(), (3, False, 'get_info', ()))
        self.respond(3, dict(length=42))
        self.assertTrue(client.connected.done() and not transport.data)
        self.assertTrue(client.ready)

    def test_readonly_fallback(self):
        addrs = [('1.2.3.4', 8200), ('2.2.3.4', 8200)]
        wrapper, cache, loop, client, protocol, transport = self.start(
            addrs, (), read_only=Fallback)

        self.assertTrue(self.is_read_only())

        # We'll treat the first address as read-only and we'll let it connect:
        loop.call_soon_threadsafe(loop.connect_connecting, addrs[0])
        protocol, transport = loop.protocol, loop.transport
        protocol.data_received(sized(self.enc + b'3101'))
        self.assertEqual(self.unsized(transport.pop(2)), self.enc + b'3101')
        # We see that the client tried a writable connection:
        self.assertEqual(self.pop(),
                         (1, False, 'register', ('TEST', False)))
        # We respond with a read-only exception:
        self.respond(1, ('ZODB.POSException.ReadOnlyError', ()), True)
        self.assertTrue(self.is_read_only())

        # The client tries for a read-only connection:
        self.assertEqual(self.pop(), (2, False, 'register', ('TEST', True)))
        # We respond with successfully:
        self.respond(2, None)
        self.pop(2)
        self.respond(3, 'b'*8)
        self.assertTrue(self.is_read_only())

        # At this point, the client is ready and using the protocol,
        # and the protocol is read-only:
        self.assertTrue(client.ready)
        self.assertEqual(client.protocol, protocol._protocol)
        self.assertEqual(protocol.read_only, True)
        connected = client.connected

        # The client asks for info, and we respond:
        self.assertEqual(self.pop(), (4, False, 'get_info', ()))
        self.respond(4, dict(length=42))

        self.assertTrue(connected.done())

        # We connect the second address:
        loop.call_soon_threadsafe(loop.connect_connecting, addrs[1])
        loop.protocol.data_received(sized(self.enc + b'3101'))
        self.assertEqual(self.unsized(loop.transport.pop(2)),
                         self.enc + b'3101')
        self.assertEqual(self.parse(loop.transport.pop()),
                         (1, False, 'register', ('TEST', False)))
        self.assertTrue(self.is_read_only())

        # We respond and the writable connection succeeds:
        self.respond(1, None)

        # at this point, a lastTransaction request is emitted:

        self.assertEqual(self.parse(loop.transport.pop()),
                         (2, False, 'lastTransaction', ()))
        self.assertFalse(self.is_read_only())

        # Now, the original protocol is closed, and the client is
        # no-longer ready:
        self.assertFalse(client.ready)
        self.assertFalse(client.protocol is protocol._protocol)
        self.assertEqual(client.protocol, loop.protocol._protocol)
        self.assertEqual(protocol.closed, True)
        self.assertTrue(client.connected is not connected)
        self.assertFalse(client.connected.done())
        protocol, transport = loop.protocol, loop.transport
        self.assertEqual(protocol.read_only, False)

        # Now, we finish verification
        self.respond(2, 'b'*8)
        self.respond(3, dict(length=42))
        self.assertTrue(client.ready)
        self.assertTrue(client.connected.done())

    def test_invalidations_while_verifying(self):
        # While we're verifying, invalidations are ignored
        wrapper, cache, loop, client, protocol, transport = self.start()
        protocol.data_received(sized(self.enc + b'3101'))
        self.assertEqual(self.unsized(transport.pop(2)), self.enc + b'3101')
        self.respond(1, None)
        self.pop(4)
        self.send('invalidateTransaction', b'b'*8, [b'1'*8], called=False)
        self.respond(2, b'a'*8)
        self.send('invalidateTransaction', b'c'*8, self.seq_type([b'1'*8]),
                  no_output=False)
        self.assertEqual(self.pop(), (3, False, 'get_info', ()))

        # We'll disconnect:
        protocol.connection_lost(Exception("lost"))
        self.assertTrue(protocol is not loop.protocol)
        self.assertTrue(transport is not loop.transport)
        protocol = loop.protocol
        transport = loop.transport

        # Similarly, invalidations aren't processed while reconnecting:

        protocol.data_received(sized(self.enc + b'3101'))
        self.assertEqual(self.unsized(transport.pop(2)), self.enc + b'3101')
        self.respond(1, None)
        self.pop(4)
        self.send('invalidateTransaction', b'd'*8, [b'1'*8], called=False)
        self.respond(2, b'c'*8)
        self.send('invalidateTransaction', b'e'*8, self.seq_type([b'1'*8]),
                  no_output=False)
        self.assertEqual(self.pop(), (3, False, 'get_info', ()))

    def test_flow_control(self):
        # When sending a lot of data (blobs), we don't want to fill up
        # memory behind a slow socket. Asycio's flow control helper
        # seems a bit complicated. We'd rather pass an iterator that's
        # consumed as we can.

        wrapper, cache, loop, client, protocol, transport = self.start(
            finish_start=True)

        # Give the transport a small capacity:
        transport.capacity = 2
        self.async_('foo')
        self.async_('bar')
        self.async_('baz')
        self.async_('splat')

        # The first 2 were sent, but the remaining were queued.
        self.assertEqual(self.pop(),
                         [(0, True, 'foo', ()), (0, True, 'bar', ())])

        # But popping them allowed sending to resume:
        self.assertEqual(self.pop(),
                         [(0, True, 'baz', ()), (0, True, 'splat', ())])

        # This is especially handy with iterators:
        self.async_iter((name, ()) for name in 'abcde')
        self.assertEqual(self.pop(), [(0, True, 'a', ()), (0, True, 'b', ())])
        self.assertEqual(self.pop(), [(0, True, 'c', ()), (0, True, 'd', ())])
        self.assertEqual(self.pop(), (0, True, 'e', ()))
        self.assertEqual(self.pop(), [])

    def test_bad_protocol(self):
        wrapper, cache, loop, client, protocol, transport = self.start()
        with mock.patch("ZEO.asyncio.client.logger.error") as error:
            self.assertFalse(error.called)
            protocol.data_received(sized(self.enc + b'200'))
            self.assertTrue(isinstance(error.call_args[0][1], ProtocolError))

    def test_get_peername(self):
        wrapper, cache, loop, client, protocol, transport = self.start(
            finish_start=True)
        self.assertEqual(client.get_peername(), '1.2.3.4')


    def test_ClientDisconnected_on_call_timeout(self):
        wrapper, cache, loop, client, protocol, transport = self.start(future_mode=False)
        self.assertRaises(ClientDisconnected, self.call, 'foo')
        client.ready = False
        self.assertRaises(ClientDisconnected, self.call, 'foo')

    def test_errors_in_data_received(self):
        # There was a bug in ZEO.async.client.ZEOBaseProtocol.data_recieved
        # that caused it to fail badly if errors were raised while
        # handling data.

        wrapper, cache, loop, client, protocol, transport = self.start(
            finish_start=True)

        wrapper.receiveBlobStart.side_effect = ValueError('test')

        chunk = 'x' * 99999
        try:
            loop.protocol.data_received(
                sized(
                    self.encode(0, True, 'receiveBlobStart', ('oid', 'serial'))
                    ) +
                sized(
                    self.encode(
                        0, True, 'receiveBlobChunk', ('oid', 'serial', chunk))
                    )
                )
        except ValueError:
            pass
        loop.protocol.data_received(sized(
            self.encode(0, True, 'receiveBlobStop', ('oid', 'serial'))
            ))
        wrapper.receiveBlobChunk.assert_called_with('oid', 'serial', chunk)
        wrapper.receiveBlobStop.assert_called_with('oid', 'serial')

    def test_heartbeat(self):
        # ZEOBaseProtocols run heartbeats on a configurable (sort of)
        # heartbeat interval, which defaults to every 60 seconds.
        wrapper, cache, loop, client, protocol, transport = self.start(
            finish_start=True)

        delay, func, args, handle = loop.later.pop()
        self.assertEqual(
            (delay, func, args, handle),
            (60, protocol.heartbeat, (), protocol.heartbeat_handle),
            )
        self.assertFalse(loop.later or handle._cancelled)

        # The heartbeat function sends heartbeat data and reschedules itself.
        self.loop.call_soon_threadsafe(func)
        self.assertEqual(self.pop(), (-1, 0, '.reply', None))
        self.assertTrue(protocol.heartbeat_handle != handle)

        delay, func, args, handle = loop.later.pop()
        self.assertEqual(
            (delay, func, args, handle),
            (60, protocol.heartbeat, (), protocol.heartbeat_handle),
            )
        self.assertFalse(loop.later or handle._cancelled)

        # The heartbeat is cancelled when the protocol connection is lost:
        protocol.connection_lost(None)
        self.assertTrue(handle._cancelled)

    def test_asyncall_doesnt_overtake_reply(self):
        """verify that an asynchronous call after a reply does not
        become effective before the reply."""
        storage_mock, cache, loop, io, protocol, transport = self.start(
            finish_start=True)
        # our syncchronous call
        f = self.tpc_finish(None, (), lambda *args: None, wait=False)
        self.assertEqual(self.pop(), (4, False, "tpc_finish", (None,)))
        # emulate the reply, followed by an asynchronous call
        # of ``invalidateTransaction``.
        # It is important that the two messages are delivered together
        msg = self.respond(4, "b"*8, return_msg=True) + \
              self.server_async_call("invalidateTransaction", "c"*8, (),
                                     return_msg=True)
        protocol.data_received(msg)
        self.assertEqual(loop.exceptions, [])
        f.result()  # no exception
        self.assertEqual(cache.getLastTid(), "c"*8)

    def test_serialized_registration(self):
        addrs = [('1.2.3.4', 8200), ('2.2.3.4', 8200)]
        wrapper, cache, loop, io, protocol, transport = self.start(
            addrs, ())
        # connect to the first address
        loop.call_soon_threadsafe(loop.connect_connecting, addrs[0])
        protocol_1 = loop.protocol
        transport_1 = loop.transport
        # connect to the second address
        loop.call_soon_threadsafe(loop.connect_connecting, addrs[1])
        protocol_2 = loop.protocol
        transport_2 = loop.transport
        # verify not locked
        self.assertFalse(io.register_lock.locked())
        # start the first protocol
        protocol_1.data_received(sized(self.enc + b'3101'))
        self.assertTrue(io.register_lock.locked())
        self.assertEqual(self.unsized(transport_1.pop(2)), self.enc + b'3101')
        self.assertEqual(len(transport_1.data), 2) # register call
        # start the second protocol
        protocol_2.data_received(sized(self.enc + b'3101'))
        self.assertEqual(self.unsized(transport_2.pop(2)), self.enc + b'3101')
        self.assertEqual(len(transport_2.data), 0)  # waits for lock
        # finish first protocol connection
        self.respond(1, None, protocol=protocol_1)  # register
        self.respond(2, b"a"*8, protocol=protocol_1)  # lastTransaction
        self.respond(3, {}, protocol=protocol_1)  # get_info
        # the second protocol has got the lock but released it immediately
        # because it was closed due to the accepted protocol 1
        self.assertFalse(io.register_lock.locked())
        self.assertTrue(protocol_2._protocol.closed)
        self.assertTrue(io.ready)



class MsgpackClientTests(ClientTests):
    enc = b'M'
    seq_type = tuple


<<<<<<< HEAD

=======
>>>>>>> dd8cb37d
class MemoryCache(object):

    def __init__(self):
        # { oid -> [(start, end, data)] }
        self.data = collections.defaultdict(list)
        self.last_tid = None
        self._lock = RLock()

    clear = __init__

    closed = False

    def close(self):
        self.closed = True

    def __len__(self):
        return len(self.data)

    def load(self, oid):
        revisions = self.data[oid]
        if revisions:
            start, end, data = revisions[-1]
            if not end:
                return data, start
        return None

    def store(self, oid, start_tid, end_tid, data):
        assert start_tid is not None
        revisions = self.data[oid]
        data = (start_tid, end_tid, data)
        if not revisions or data != revisions[-1]:
            revisions.append(data)
        revisions.sort()

    def loadBefore(self, oid, tid):
        for start, end, data in self.data[oid]:
            if start < tid and (end is None or end >= tid):
                return data, start, end

    def invalidate(self, oid, tid):
        revisions = self.data[oid]
        if revisions:
            if tid is None:
                del revisions[:]
            else:
                start, end, data = revisions[-1]
                if end is None:
                    revisions[-1] = start, tid, data

    def getLastTid(self):
        return self.last_tid

    def setLastTid(self, tid):
        if self.last_tid is not None and tid < self.last_tid:
            raise ValueError("tids must increase")
        self.last_tid = tid


class ServerTests(Base, setupstack.TestCase):

    # The server side of things is pretty simple compared to the
    # client, because it's the clien't job to make and keep
    # connections. Servers are pretty passive.

    def connect(self, finish=False):
        protocol = server_protocol(self.enc == b'M')
        self.loop = protocol.loop
        self.target = protocol.zeo_storage
        if finish:
            self.assertEqual(self.pop(parse=False),
                             self.enc + best_protocol_version)
            protocol.data_received(sized(self.enc + b'5'))
        return protocol

    message_id = 0
    target = None

    def call(self, meth, *args, **kw):
        if kw:
            expect = kw.pop('expect', self)
            target = kw.pop('target', self.target)
            self.assertFalse(kw)

            if target is not None:
                target = getattr(target, meth)
                if expect is not self:
                    target.return_value = expect

        self.message_id += 1
        self.loop.protocol.data_received(
            sized(self.encode(self.message_id, False, meth, args)))

        if target is not None:
            target.assert_called_once_with(*args)
            target.reset_mock()

        if expect is not self:
            self.assertEqual(self.pop(),
                             (self.message_id, False, '.reply', expect))

    def testServerBasics(self):
        # A simple listening thread accepts connections.  It creats
        # asyncio connections by calling ZEO.asyncio.new_connection:
        protocol = self.connect()
        self.assertFalse(protocol.zeo_storage.notify_connected.called)

        # The server sends it's protocol.
        self.assertEqual(self.pop(parse=False),
                         self.enc + best_protocol_version)

        # The client sends it's protocol:
        protocol.data_received(sized(self.enc + b'5'))

        self.assertEqual(protocol.protocol_version, self.enc + b'5')

        protocol.zeo_storage.notify_connected.assert_called_once_with(protocol)

        # The client registers:
        self.call('register', False, expect=None)

        # It does other things, like, send hearbeats:
        # Note: the call below causes an internal exception in the ``msgpack``
        # test because the message is not ``msgpack`` encoded.
        # This will result in a log entry.
        protocol.data_received(sized(b'(J\xff\xff\xff\xffK\x00U\x06.replyNt.'))

        # The client can make async calls:
        self.send('register')

        # Let's close the connection
        self.assertFalse(protocol.zeo_storage.notify_disconnected.called)
        protocol.connection_lost(None)
        protocol.zeo_storage.notify_disconnected.assert_called_once_with()

    def test_invalid_methods(self):
        protocol = self.connect(True)
        protocol.zeo_storage.notify_connected.assert_called_once_with(protocol)

        # If we try to call a methid that isn't in the protocol's
        # white list, it will disconnect:
        self.assertFalse(protocol.loop.transport.closed)
        self.call('foo', target=None)
        self.assertTrue(protocol.loop.transport.closed)


class MsgpackServerTests(ServerTests):
    enc = b'M'
    seq_type = tuple


def server_protocol(msgpack,
                    zeo_storage=None,
                    protocol_version=None,
                    addr=('1.2.3.4', '42'),
                    ):
    if zeo_storage is None:
        zeo_storage = mock.Mock()
    loop = Loop()
    sock = ()  # anything not None
    new_connection(loop, addr, sock, zeo_storage, msgpack)
    if protocol_version:
        loop.protocol.data_received(sized(protocol_version))
    return loop.protocol


def sized(message):
    return struct.pack(">I", len(message)) + message


class Logging(object):

    def __init__(self, level=logging.ERROR):
        self.level = level

    def __enter__(self):
        self.handler = logging.StreamHandler()
        logging.getLogger().addHandler(self.handler)
        logging.getLogger().setLevel(self.level)

    def __exit__(self, *args):
        logging.getLogger().removeHandler(self.handler)
        logging.getLogger().setLevel(logging.NOTSET)


class ZEOBaseProtocolTests(setupstack.TestCase):

    def setUp(self):
        self.loop = loop = Loop()
        loop.create_connection(lambda: ZEOBaseProtocol(loop, "proto"), sock=True)

    def test_write_message_iter(self):
        """test https://github.com/zopefoundation/ZEO/issues/150."""
        loop = self.loop
        protocol, transport = loop.protocol, loop.transport
        transport.capacity = 1  # single message

        def it(tag):
            yield tag
            yield tag
<<<<<<< HEAD
        protocol.write_message_iter(it(b"0"))
        protocol.write_message_iter(it(b"1"))
=======

        protocol._writeit(it(b"0"))
        protocol._writeit(it(b"1"))
>>>>>>> dd8cb37d
        for b in b"0011":
            l, t = transport.pop(2)
            self.assertEqual(l, b"\x00\x00\x00\x01")
            self.assertEqual(t, to_byte(b))


class SizedMessageProtocolTests(setupstack.TestCase):
    def setUp(self):
        self.loop = loop = Loop()
        self.received = received = []
        loop.create_connection(
            lambda: SizedMessageProtocol(loop, received.append), sock=True)
        self.transport = loop.transport
        self.protocol = loop.protocol

    def test_sm_write_message(self):
        protocol, transport = self.protocol, self.transport
        for i in range(2):
            protocol.write_message(to_byte(i))
        for i in range(2):
            l, b = transport.pop(2)
            self.assertEqual(l, b"\x00\x00\x00\x01")
            self.assertEqual(b, to_byte(i))
        protocol.write_message(b"12")
        l, m = transport.pop(2)
        self.assertEqual(l, b"\x00\x00\x00\x02")
        self.assertEqual(m, b"12")

    def test_sm_write_iter(self):
        protocol, transport = self.protocol, self.transport
        protocol.write_message_iter(to_byte(b) for b in b"0123")
        for b in b"0123":
            l, t = transport.pop(2)
            self.assertEqual(l, b"\x00\x00\x00\x01")
            self.assertEqual(t, to_byte(b))

    def test_sm_receive(self):
        protocol = self.protocol
        msgs = b"0 11 222".split()
        for msg in msgs:
            protocol.data_received(sized(msg))
        self.assertEqual(self.received, msgs)


def to_byte(i):
    return bytes([i])<|MERGE_RESOLUTION|>--- conflicted
+++ resolved
@@ -1,27 +1,11 @@
-<<<<<<< HEAD
 import asyncio
 from zope.testing import setupstack
 from unittest import mock
-from ZODB.POSException import ReadOnlyError
-=======
-from .._compat import PY3
-
-if PY3:
-    def to_byte(i):
-        return bytes([i])
-else:
-    def to_byte(b):
-        return b
-
-from zope.testing import setupstack
-import mock
->>>>>>> dd8cb37d
 from ZODB.utils import maxtid, RLock
 
 import collections
 import logging
 import struct
-import unittest
 from functools import partial
 from time import sleep
 
@@ -34,12 +18,9 @@
 from .marshal import encoder, decoder
 
 
-<<<<<<< HEAD
 logger = logging.getLogger(__name__)
 
 
-=======
->>>>>>> dd8cb37d
 class Base(object):
     DELAY = 0.01  # time (s) to allow the loop to execute
 
@@ -98,7 +79,6 @@
         return self.unsized(self.loop.transport.pop(count), parse)
 
 
-<<<<<<< HEAD
 class TestClientThread(ClientThread):
     """For the ``async/await`` client implementation we need
     a (mostly) standard ``asyncio`` event loop and it must be run
@@ -134,12 +114,9 @@
             if loop is not None:
                 loop.close()
             logger.debug('Stopping client thread')
-        
+
 
 class ClientTests(Base, setupstack.TestCase, TestClientThread):
-=======
-class ClientTests(Base, setupstack.TestCase, ClientRunner):
->>>>>>> dd8cb37d
 
     maxDiff = None
 
@@ -160,6 +137,7 @@
     # the final result. We can call their ``result`` method to
     # wait for their result
     future_mode = None
+
     def enter_future_mode(self):
         if self.future_mode is None:
             self.future_mode = self._call_
@@ -169,15 +147,14 @@
 
     def exit_future_mode(self):
         if self.future_mode is not None:
-            self._call_ = self.future_mode # back to synchronous mode
+            self._call_ = self.future_mode  # back to synchronous mode
             del self.future_mode
-
 
     def start(self,
               addrs=(('127.0.0.1', 8200), ), loop_addrs=None,
               read_only=False,
               finish_start=False,
-              future_mode = True,
+              future_mode=True,
               ):
         # To create a client, we need to specify an address, a client
         # object and a cache.
@@ -580,13 +557,8 @@
         self.assertFalse(client.connected.done() or transport.data)
         delay, func, args, _ = loop.later.pop(1)  # first in later is heartbeat
         self.assertTrue(8 < delay < 10)
-<<<<<<< HEAD
-        self.assertEqual(len(loop.later), 1) # first in later is heartbeat
-        self.loop.call_soon_threadsafe(func, *args) # connect again
-=======
         self.assertEqual(len(loop.later), 1)  # first in later is heartbeat
-        func(*args)  # connect again
->>>>>>> dd8cb37d
+        self.loop.call_soon_threadsafe(func, *args)  # connect again
         self.assertFalse(protocol is loop.protocol)
         self.assertFalse(transport is loop.transport)
         protocol = loop.protocol
@@ -751,9 +723,9 @@
             finish_start=True)
         self.assertEqual(client.get_peername(), '1.2.3.4')
 
-
     def test_ClientDisconnected_on_call_timeout(self):
-        wrapper, cache, loop, client, protocol, transport = self.start(future_mode=False)
+        (wrapper, cache, loop, client, protocol,
+         transport) = self.start(future_mode=False)
         self.assertRaises(ClientDisconnected, self.call, 'foo')
         client.ready = False
         self.assertRaises(ClientDisconnected, self.call, 'foo')
@@ -827,9 +799,9 @@
         # emulate the reply, followed by an asynchronous call
         # of ``invalidateTransaction``.
         # It is important that the two messages are delivered together
-        msg = self.respond(4, "b"*8, return_msg=True) + \
-              self.server_async_call("invalidateTransaction", "c"*8, (),
-                                     return_msg=True)
+        msg = (self.respond(4, "b"*8, return_msg=True) +
+               self.server_async_call("invalidateTransaction", "c"*8, (),
+                                      return_msg=True))
         protocol.data_received(msg)
         self.assertEqual(loop.exceptions, [])
         f.result()  # no exception
@@ -853,7 +825,7 @@
         protocol_1.data_received(sized(self.enc + b'3101'))
         self.assertTrue(io.register_lock.locked())
         self.assertEqual(self.unsized(transport_1.pop(2)), self.enc + b'3101')
-        self.assertEqual(len(transport_1.data), 2) # register call
+        self.assertEqual(len(transport_1.data), 2)  # register call
         # start the second protocol
         protocol_2.data_received(sized(self.enc + b'3101'))
         self.assertEqual(self.unsized(transport_2.pop(2)), self.enc + b'3101')
@@ -869,16 +841,11 @@
         self.assertTrue(io.ready)
 
 
-
 class MsgpackClientTests(ClientTests):
     enc = b'M'
     seq_type = tuple
 
 
-<<<<<<< HEAD
-
-=======
->>>>>>> dd8cb37d
 class MemoryCache(object):
 
     def __init__(self):
@@ -1067,7 +1034,8 @@
 
     def setUp(self):
         self.loop = loop = Loop()
-        loop.create_connection(lambda: ZEOBaseProtocol(loop, "proto"), sock=True)
+        loop.create_connection(lambda: ZEOBaseProtocol(loop, "proto"),
+                               sock=True)
 
     def test_write_message_iter(self):
         """test https://github.com/zopefoundation/ZEO/issues/150."""
@@ -1078,14 +1046,10 @@
         def it(tag):
             yield tag
             yield tag
-<<<<<<< HEAD
+
         protocol.write_message_iter(it(b"0"))
         protocol.write_message_iter(it(b"1"))
-=======
-
-        protocol._writeit(it(b"0"))
-        protocol._writeit(it(b"1"))
->>>>>>> dd8cb37d
+
         for b in b"0011":
             l, t = transport.pop(2)
             self.assertEqual(l, b"\x00\x00\x00\x01")
