"""ZEO server interface implementation."""

import json
import logging
import os
import threading
import ZODB.POSException

from ..shortrepr import short_repr

from . import base
from .compat import asyncio, new_event_loop
from .marshal import server_decoder, encoder, reduce_exception

<<<<<<< HEAD
class ServerProtocol(base.ZEOBaseProtocol):
=======

logger = logging.getLogger(__name__)


class ServerProtocol(base.Protocol):
>>>>>>> dd8cb37d
    """asyncio low-level ZEO server interface
    """

    protocols = (b'5', )

    methods = set(('register', ))

    unlogged_exception_types = (
        ZODB.POSException.POSKeyError,
        ZODB.POSException.ConflictError,
        ZODB.POSException.ReadConflictError,
        )

    def __init__(self, loop, addr, zeo_storage, msgpack):
        """Create a server's client interface
        """
        self.addr = addr
        super(ServerProtocol, self).__init__(loop, repr(addr))
        self.zeo_storage = zeo_storage

        self.announce_protocol = (
          (b'M' if msgpack else b'Z') + best_protocol_version
        )

    closed = False

    def close(self):
        logger.debug("Closing server protocol")
        if not self.closed:
            self.closed = True
            if self.transport is not None:
                self.transport.close()

    connected = None  # for tests

    def connection_made(self, transport):
        self.connected = True
        super(ServerProtocol, self).connection_made(transport)
        self.write_message(self.announce_protocol)

    def connection_lost(self, exc):
        super().connection_lost(exc)
        self.connected = False
        if exc:
            logger.error("Disconnected %s:%s", exc.__class__.__name__, exc)
        self.zeo_storage.notify_disconnected()
        self.stop()

    def stop(self):
        pass  # Might be replaced when running a thread per client

    def finish_connection(self, protocol_version):
        if protocol_version == b'ruok':
            self.write_message(json.dumps(self.zeo_storage.ruok()).encode("ascii"))
            self.close()
        else:
            version = protocol_version[1:]
            if version in self.protocols:
                logger.info("received handshake %r" %
                            str(protocol_version.decode('ascii')))
                self.protocol_version = protocol_version
                self.encode = encoder(protocol_version, True)
                self.decode = server_decoder(protocol_version)
                self.zeo_storage.notify_connected(self)
            else:
                logger.error("bad handshake %s" % short_repr(protocol_version))
                self.close()

    def call_soon_threadsafe(self, func, *args):
        try:
            self.loop.call_soon_threadsafe(func, *args)
        except RuntimeError:
            if self.connected:
                logger.exception("call_soon_threadsafe failed while connected")

    def message_received(self, message):
        try:
            message_id, async_, name, args = self.decode(message)
        except Exception:
            logger.exception("Can't deserialize message")
            self.close()
            return

        if message_id == -1:
            return  # keep-alive

        if name not in self.methods:
            logger.error('Invalid method, %r', name)
            self.close()

        try:
            result = getattr(self.zeo_storage, name)(*args)
        except Exception as exc:
            if not isinstance(exc, self.unlogged_exception_types):
                logger.exception(
                    "%s`%r` raised exception:",
                    'async ' if async_ else '', name)
            if async_:
                return self.close()  # No way to recover/cry for help
            else:
                return self.send_error(message_id, exc)

        if not async_:
            self.send_reply(message_id, result)

    def send_reply(self, message_id, result, send_error=False, flag=0):
        try:
            result = self.encode(message_id, flag, '.reply', result)
        except Exception:
            if isinstance(result, Delay):
                result.set_sender(message_id, self)
                return
            else:
                logger.exception("Unpicklable response %r", result)
                if not send_error:
                    self.send_error(
                        message_id,
                        ValueError("Couldn't pickle response"),
                        True)

        self.write_message(result)

    def send_reply_threadsafe(self, message_id, result):
        self.loop.call_soon_threadsafe(self.reply, message_id, result)

    def send_error(self, message_id, exc, send_error=False):
        """Abstracting here so we can make this cleaner in the future
        """
        self.send_reply(message_id, reduce_exception(exc), send_error, 2)

    def async_(self, method, *args):
        self.call_async(method, args)

    def async_threadsafe(self, method, *args):
        self.call_soon_threadsafe(self.call_async, method, args)


best_protocol_version = os.environ.get(
    'ZEO_SERVER_PROTOCOL',
    ServerProtocol.protocols[-1].decode('utf-8')).encode('utf-8')
assert best_protocol_version in ServerProtocol.protocols


def new_connection(loop, addr, socket, zeo_storage, msgpack):
    protocol = ServerProtocol(loop, addr, zeo_storage, msgpack)
<<<<<<< HEAD
    cr = loop.create_connection(lambda: protocol, sock=socket)
=======
    cr = loop.create_connection((lambda: protocol), sock=socket)
>>>>>>> dd8cb37d
    asyncio.ensure_future(cr, loop=loop)


class Delay(object):
    """Used to delay response to client for synchronous calls.

    When a synchronous call is made and the original handler returns
    without handling the call, it returns a Delay object that prevents
    the mainloop from sending a response.
    """

    msgid = protocol = sent = None
    unlogged_exception_types = ServerProtocol.unlogged_exception_types

    def set_sender(self, msgid, protocol):
        self.msgid = msgid
        self.protocol = protocol

    def reply(self, obj):
        self.sent = 'reply'
        if self.protocol:
            self.protocol.send_reply(self.msgid, obj)

    def error(self, exc_info):
        self.sent = 'error'
        if exc_info[0] not in self.unlogged_exception_types:
            logger.error("Error raised in delayed method", exc_info=exc_info)
        if self.protocol:
            self.protocol.send_error(self.msgid, exc_info[1])

    def __repr__(self):
        return "%s[%s, %r, %r, %r]" % (
            self.__class__.__name__, id(self),
            self.msgid, self.protocol, self.sent)

    def __reduce__(self):
        raise TypeError("Can't pickle delays.")


class Result(Delay):

    def __init__(self, *args):
        self.args = args

    def set_sender(self, msgid, protocol):
        reply, callback = self.args
        protocol.send_reply(msgid, reply)
        callback()


class MTDelay(Delay):

    def __init__(self):
        self.ready = threading.Event()

    def set_sender(self, *args):
        Delay.set_sender(self, *args)
        self.ready.set()

    def reply(self, obj):
        self.ready.wait()
        self.protocol.call_soon_threadsafe(
            self.protocol.send_reply, self.msgid, obj)

    def error(self, exc_info):
        self.ready.wait()
        self.protocol.call_soon_threadsafe(Delay.error, self, exc_info)


class Acceptor(object):

    def __init__(self, storage_server, addr, ssl, msgpack):
        self.storage_server = storage_server
        self.addr = addr
        self.ssl_context = ssl
        self.msgpack = msgpack
        self.event_loop = loop = new_event_loop()

        if isinstance(addr, tuple):
            cr = loop.create_server(self.factory, addr[0], addr[1],
                                    reuse_address=True, ssl=ssl)
        else:
            cr = loop.create_unix_server(self.factory, addr, ssl=ssl)

        f = asyncio.ensure_future(cr, loop=loop)
        server = loop.run_until_complete(f)

        self.server = server
        if isinstance(addr, tuple) and addr[1] == 0:
            addrs = [s.getsockname() for s in server.sockets]
            addrs = [a for a in addrs if len(a) == len(addr)]
            if addrs:
                self.addr = addrs[0]
            else:
                self.addr = server.sockets[0].getsockname()[:len(addr)]

        logger.info("listening on %s", str(addr))

    def factory(self):
        try:
            logger.debug("Accepted connection")
            zs = self.storage_server.create_client_handler()
            protocol = ServerProtocol(
                self.event_loop, self.addr, zs, self.msgpack)
        except Exception:
            logger.exception("Failure in protocol factory")

        return protocol

    def loop(self, timeout=None):
        self.event_loop.run_forever()
        self.event_loop.close()

    closed = False

    def close(self):
        if not self.closed:
            self.closed = True
            self.event_loop.call_soon_threadsafe(self._close)

    def _close(self):
        loop = self.event_loop

        self.server.close()

        f = asyncio.ensure_future(self.server.wait_closed(), loop=loop)

        @f.add_done_callback
        def server_closed(f):
            # stop the loop when the server closes:
            loop.call_soon(loop.stop)

        def timeout():
            logger.warning("Timed out closing asyncio.Server")
            loop.call_soon(loop.stop)

        # But if the server doesn't close in a second, stop the loop anyway.
        loop.call_later(1, timeout)<|MERGE_RESOLUTION|>--- conflicted
+++ resolved
@@ -12,15 +12,11 @@
 from .compat import asyncio, new_event_loop
 from .marshal import server_decoder, encoder, reduce_exception
 
-<<<<<<< HEAD
+
+logger = logging.getLogger(__name__)
+
+
 class ServerProtocol(base.ZEOBaseProtocol):
-=======
-
-logger = logging.getLogger(__name__)
-
-
-class ServerProtocol(base.Protocol):
->>>>>>> dd8cb37d
     """asyncio low-level ZEO server interface
     """
 
@@ -74,7 +70,8 @@
 
     def finish_connection(self, protocol_version):
         if protocol_version == b'ruok':
-            self.write_message(json.dumps(self.zeo_storage.ruok()).encode("ascii"))
+            self.write_message(
+                json.dumps(self.zeo_storage.ruok()).encode("ascii"))
             self.close()
         else:
             version = protocol_version[1:]
@@ -166,11 +163,7 @@
 
 def new_connection(loop, addr, socket, zeo_storage, msgpack):
     protocol = ServerProtocol(loop, addr, zeo_storage, msgpack)
-<<<<<<< HEAD
     cr = loop.create_connection(lambda: protocol, sock=socket)
-=======
-    cr = loop.create_connection((lambda: protocol), sock=socket)
->>>>>>> dd8cb37d
     asyncio.ensure_future(cr, loop=loop)
 
 
