"""ZEO client interface implementation.

The client interface implementation is split into two parts:
``ClientRunner`` and ``ClientIo``.
``ClientRunner`` methods are executed in the calling thread,
``ClientIo`` methods in an ``asyncio`` context.

``ClientRunner`` calls ``ClientIo`` methods indirectly via
either ``loop.call_soon_threadsafe`` (the async calls
``call_async`` and ``call_async_iter``) or
``run_coroutine_threadsafe`` (methods with suffix ``_co``).
``ClientIo`` does not call ``ClientRunner`` methods; however, it
can call ``ClientStorage`` and ``ClientCache`` methods.
Those methods must be thread safe.

Logically, ``ClientIo`` represents a connection to one ZEO
server. However, initially, it can open connections to serveral
servers and choose one of them depending on availability
and required/provided capabilities (read_only/writable).
A server connection is represented by a ``Protocol`` instance.

The ``asyncio`` loop must be run in a separate thread.
The loop management is the responsibility of ``ClientThread``,
a tiny wrapper around ``ClientRunner``.
"""

import asyncio
import logging
import random
import sys
import threading

import ZODB.event
import ZODB.POSException

import ZEO.Exceptions
from ZEO.Exceptions import ClientDisconnected, ServerException
import ZEO.interfaces

from . import base
from .compat import new_event_loop
from .marshal import encoder, decoder
from .futures import Future, AsyncTask as Task, \
     run_coroutine_threadsafe, switch_thread

logger = logging.getLogger(__name__)

Fallback = object()

local_random = random.Random()  # use separate generator to facilitate tests

uvloop_used = "uvloop" in sys.modules


class Protocol(base.ZEOBaseProtocol):
    """asyncio connection to a single ZEO server.
    """

    # All of the code in this class runs in a single dedicated
    # thread. Thus, we can mostly avoid worrying about interleaved
    # operations.

    # One place where special care was required was in cache setup on
    # connect. See finish connect below.

    protocols = b'5',

    def __init__(self, loop,
                 addr, client, storage_key, read_only, connect_poll=1,
                 heartbeat_interval=60, ssl=None, ssl_server_hostname=None,
                 ):
        """Create a server connection

        addr is either a host,port tuple or a string file name.

        client is a `ClientIo`
        """
        super().__init__(
            loop,
            "%r, %r, %r" % (addr, storage_key, read_only))
        self.addr = addr
        self.storage_key = storage_key
        self.read_only = read_only
        self.client = client
        self.connect_poll = connect_poll
        self.heartbeat_interval = heartbeat_interval
        self.futures = {}  # { message_id -> future }
        self.ssl = ssl
        self.ssl_server_hostname = ssl_server_hostname
        self.invalidations = []

        self.connect()

    closed = False  # actively closed

    def close(self, exc=None):
        """schedule closing; register closing with the client."""
        if not self.closed:
            self.closed = True
            logger.debug('closing %s: %s', self, exc)
            connecting = not self._connecting.done()
            cancel_task(self._connecting)
            self._connecting = None  # break reference cycle
            if self.verify_task is not None:
                cancel_task(self.verify_task)
                # even cancelled, the task retains a reference to
                # the coroutine which creates a reference cycle
                # break it
                self.verify_task = None
            for future in self.pop_futures():
                if not future.done():
                    future.set_exception(ClientDisconnected(exc or "Closed"))
            # Note: it is important (at least for the tests) that
            # the following call comes after the future cleanup (above).
            # The ``close`` below will close the transport which
            # will call ``connection_lost`` but without the ``exc``
            # information -- therefore, the futures would get the wrong
            # exception
            closing = super().close()
            cfs = self.client.closing_protocol_futures
            cfs.add(closing)
            closing.add_done_callback(cfs.remove)
            # ``uvloop`` workaround:
            # The closing logic relies an the ``asyncio``
            # promise that ``connection_lost`` will be called
            # exactly once after ``connection_made`` has been called.
            # ``uvloop`` may not fulfill this promise when the
            # connecting process has been cancelled.
            # To avoid ``close`` to deadlock, we pretend that
            # closing has finished in this case. This might cause
            # the closing process to terminate too early and
            # leave resources (collected with the next garbage collection).
            if uvloop_used and connecting:
                if not closing.done():
                    closing.set_result(True)
            self.client = None  # break reference cycle

    def pop_futures(self):
        # Remove and return futures from self.futures.  The caller
        # will finalize them in some way and callbacks may modify
        # self.futures.
        futures = list(self.futures.values())
        self.futures.clear()
        return futures

    def connect(self):
        if isinstance(self.addr, tuple):
            host, port = self.addr
            cr = lambda: self.loop.create_connection(  # noqa: E731
                self.protocol_factory, host or '127.0.0.1', port,
                ssl=self.ssl, server_hostname=self.ssl_server_hostname)
        else:
            cr = lambda: self.loop.create_unix_connection(  # noqa: E731
                self.protocol_factory, self.addr, ssl=self.ssl)

        async def connect():
            while not self.closed:
                try:
                    return await cr()
                except ConnectionError as exc:
                    logger.info("Connection to %r failed, %r",
                                self.addr, exc)
                await asyncio.sleep(self.connect_poll + local_random.random())
                logger.info("retry connecting %r", self.addr)

        self._connecting = self.loop.create_task(connect())

    def connection_made(self, transport):
        logger.debug('connection_made %s', self)
        super().connection_made(transport)
        self.heartbeat(write=False)

    def connection_lost(self, exc):
        logger.debug('connection_lost %s: %r', self, exc)
        super().connection_lost(exc)
        assert self.closing.done()
        self.heartbeat_handle.cancel()
        if self.closed:  # ``connection_lost`` was expected
            for f in self.pop_futures():
                if not f.done():
                    f.set_exception(ClientDisconnected(exc or "Closed"))
        else:
            client = self.client
            # will set ``self.client = None``
            self.close(exc or "Connection lost")
            client.disconnected(self)

    verify_task = None

    def finish_connection(self, protocol_version):
        """setup for *protocol_version* and verify the connection."""
        # the first byte of ``protocol_version`` specifies the coding type
        # the remaining bytes the version proper
        version = min(protocol_version[1:], self.protocols[-1])
        if version not in self.protocols:
            self.client.register_failed(
                self, ZEO.Exceptions.ProtocolError(protocol_version))
            return

        self.protocol_version = protocol_version[:1] + version
        self.encode = encoder(protocol_version)
        self.decode = decoder(protocol_version)
        self.heartbeat_bytes = self.encode(-1, 0, '.reply', None)
        self.write_message(self.protocol_version)
        self.verify_task = self.loop.create_task(self.verify_connection())

<<<<<<< HEAD
    async def verify_connection(self):
        """verify the connection -- run as task.
=======
        self.write_message(self.protocol_version)

        credentials = (self.credentials,) if self.credentials else ()
>>>>>>> 7dda07f3

        We try to register with the server; if this succeeds with
        the client.
        """
        # we do not want that serveral servers concurrently
        # update the cache -- lock
        async with self.client.register_lock:
            try:
                try:
                    server_tid = await self.server_call(
                        'register', self.storage_key,
                        self.read_only if self.read_only is not Fallback
                        else False,
                        )
                except ZODB.POSException.ReadOnlyError:
                    if self.read_only is Fallback:
                        self.read_only = True
                        server_tid = await self.server_call(
                            'register', self.storage_key, True)
                    else:
                        raise
                else:
                    if self.read_only is Fallback:
                        self.read_only = False
            except Exception as exc:
                self.client.register_failed(self, exc)
            else:
                # from now on invalidation messages can arrive
                await self.client.register(self, server_tid)

    exception_type_type = type(Exception)

    def message_received(self, data):
        msgid, async_, name, args = self.decode(data)
        if name == '.reply':
            future = self.futures.pop(msgid)
            if async_:  # ZEO 5 exception
                class_, args = args
                factory = exc_factories.get(class_)
                if factory:
                    exc = factory(class_, args)
                    if not isinstance(exc, unlogged_exceptions):
                        logger.error("%s from server: %s:%s",
                                     self.name, class_, args)
                else:
                    exc = ServerException(class_, args)
                future.set_exception(exc)
            elif (isinstance(args, tuple) and len(args) > 1 and
                  type(args[0]) == self.exception_type_type and
                  issubclass(args[0], Exception)
                  ):
                if not issubclass(args[0], unlogged_exceptions):
                    logger.error("%s from server: %s.%s:%s",
                                 self.name,
                                 args[0].__module__,
                                 args[0].__name__,
                                 args[1])
                future.set_exception(args[1])
            else:
                future.set_result(args)
        else:
            assert async_  # clients only get async calls
            if name not in self.client_methods:
                raise AttributeError(name)
            self.process_async(name, args)

    def process_async(self, name, args):
        """process the asynchronous call *name*(*args*)."""
        if name == "invalidateTransaction" and not self.client.ready:
            # the client is not yet ready to process invalidations
            # queue them
            self.invalidations.append(args)
        else:
            getattr(self.client, name)(*args)

    message_id = 0

<<<<<<< HEAD
    def call_sync(self, method, args, message_id=None, future=None):
        # The check below is important to handle a potential race
        # between a server call and ``close``.
        # In ``close``, all waiting futures get ``ClientDisconnected``
        # set, but if the call is processed after ``close``,
        # this does not happen there and needs to be handled here.
        if self.closed:
            raise ClientDisconnected("closed")
        if message_id is None:
            self.message_id += 1
            message_id = self.message_id
        future = future or  Future(loop=self.loop)  # noqa: E271
        self.futures[message_id] = future
        self.write_message(self.encode(message_id, False, method, args))
=======
    def call(self, future, method, args):
        self.message_id += 1
        self.futures[self.message_id] = future
        self.write_message(self.encode(self.message_id, False, method, args))
>>>>>>> 7dda07f3
        return future

    def server_call(self, method, *args):
        return self.call_sync(method, args)

    def load_before(self, oid, tid):
        # Special-case load_before, so we collapse outstanding requests
        # and update the cache
        message_id = (oid, tid)
        future = self.futures.get(message_id)
        if future is None:
<<<<<<< HEAD
            future = Future(loop=self.loop)
            # Check whether the cache contains the information.
            # I am not sure whether the cache lookup is really
            # necessary at this place (it has already been
            # done in ``ClientStorage.loadBefore`` and therefore
            # will likely fail here).
            # The lookup at this place, however, guarantees
            # (together with the folding of identical requests above)
            # that we will not store data already in the cache.
            # Maybe, this is important
            cache = self.client.cache
            data = cache.loadBefore(oid, tid)
            if data:
                future.set_result(data)
            else:
                # data not in the cache
                # ensure the cache gets updated when the answer arrives
                @future.add_done_callback
                def store(future):
                    if future.cancelled() or future.exception() is not None:
                        return
=======
            future = Fut()
            self.futures[message_id] = future
            self.write_message(
                self.encode(message_id, False, 'loadBefore', (oid, tid)))

            @future.add_done_callback
            def _(future):
                try:
>>>>>>> 7dda07f3
                    data = future.result()
                    if data:
                        state, start, end = data
                        cache.store(oid, start, end, state)

                self.call_sync('loadBefore', message_id, message_id, future)
        return future

    # Methods called by the server.
    # WARNING WARNING we can't call methods that call back to us
    # syncronously, as that would lead to DEADLOCK!

    client_methods = (
        'invalidateTransaction', 'info',
        'receiveBlobStart', 'receiveBlobChunk', 'receiveBlobStop',
        # plus: notify_connected, notify_disconnected
        )
    client_delegated = client_methods[1:]

    def heartbeat(self, write=True):
        if write:
            self.write_message(self.heartbeat_bytes)
        self.heartbeat_handle = self.loop.call_later(
            self.heartbeat_interval, self.heartbeat)


def create_Exception(class_, args):
    return exc_classes[class_](*args)


def create_ConflictError(class_, args):
    exc = exc_classes[class_](
        message=args['message'],
        oid=args['oid'],
        serials=args['serials'],
        )
    exc.class_name = args.get('class_name')
    return exc


def create_BTreesConflictError(class_, args):
    return ZODB.POSException.BTreesConflictError(
        p1=args['p1'],
        p2=args['p2'],
        p3=args['p3'],
        reason=args['reason'],
        )


def create_MultipleUndoErrors(class_, args):
    return ZODB.POSException.MultipleUndoErrors(args['_errs'])


exc_classes = {
    'builtins.KeyError': KeyError,
    'builtins.TypeError': TypeError,
    'exceptions.KeyError': KeyError,
    'exceptions.TypeError': TypeError,
    'ZODB.POSException.ConflictError': ZODB.POSException.ConflictError,
    'ZODB.POSException.POSKeyError': ZODB.POSException.POSKeyError,
    'ZODB.POSException.ReadConflictError': ZODB.POSException.ReadConflictError,
    'ZODB.POSException.ReadOnlyError': ZODB.POSException.ReadOnlyError,
    'ZODB.POSException.StorageTransactionError':
    ZODB.POSException.StorageTransactionError,
    }
exc_factories = {
    'builtins.KeyError': create_Exception,
    'builtins.TypeError': create_Exception,
    'exceptions.KeyError': create_Exception,
    'exceptions.TypeError': create_Exception,
    'ZODB.POSException.BTreesConflictError': create_BTreesConflictError,
    'ZODB.POSException.ConflictError': create_ConflictError,
    'ZODB.POSException.MultipleUndoErrors': create_MultipleUndoErrors,
    'ZODB.POSException.POSKeyError': create_Exception,
    'ZODB.POSException.ReadConflictError': create_ConflictError,
    'ZODB.POSException.ReadOnlyError': create_Exception,
    'ZODB.POSException.StorageTransactionError': create_Exception,
    }
unlogged_exceptions = (ZODB.POSException.POSKeyError,
                       ZODB.POSException.ConflictError)


class ClientIo(object):
    """asyncio low-level ZEO client interface."""

    # All of the code in this class runs in a single dedicated
    # thread. Thus, we can mostly avoid worrying about interleaved
    # operations.

    # One place where special care was required was in cache setup on
    # connect.

    protocol = None
    protocols = ()
    client_label = None  # for some log messages
    # ready can have three values:
    #   None=Never connected
    #   True=connected
    #   False=Disconnected
    # Note: ``True`` indicates only the first phase of readyness;
    #   it does not mean that we are "fully ready".
    ready = None
    operational = False  # fully ready?

    def __init__(self, loop,
                 addrs, client, cache, storage_key, read_only, connect_poll,
                 register_failed_poll=9,
                 ssl=None, ssl_server_hostname=None):
        """Create a client interface

        *addrs* specifies addresses of a set of servers which
        (essentially) serve the same data.
        Each address is either a host,port tuple or a string file name.
        The object tries to connect to each of them and
        chooses the first appropriate one.

        client is a ClientStorage. It must be thread safe.

        cache is a ZEO.interfaces.IClientCache.
        """
        self.loop = loop
        self.addrs = addrs
        self.storage_key = storage_key
        self.read_only = read_only
        self.connect_poll = connect_poll
        self.register_failed_poll = register_failed_poll
        self.client = client
        self.ssl = ssl
        self.ssl_server_hostname = ssl_server_hostname
        for name in Protocol.client_delegated:
            setattr(self, name, getattr(client, name))
        self.cache = cache
        self.register_lock = asyncio.Lock()
        self.closing_protocol_futures = set()  # closing futures
        self.disconnected(None)

<<<<<<< HEAD
=======
        # Protection against potentially odd behavior of a ZEO server: if it
        # may send invalidations for transactions later than the result of
        # getInvalidations, without queueing, client's cache might get out of
        # sync wrt data on the server.
        self.verify_invalidation_queue = []

    def new_addrs(self, addrs):
        self.addrs = addrs
        if self.trying_to_connect():
            self.disconnected(None)

>>>>>>> 7dda07f3
    def trying_to_connect(self):
        """Return whether we're trying to connect

        Either because we're disconnected, or because we're connected
        read-only, but want a writable connection if we can get one.
        """
        return (not self.operational or
                self.is_read_only() and self.read_only is Fallback)

    closed = False

    def close(self):
        """schedule closing and return closed future."""
        if not self.closed:
            self.closed = True
            logger.debug("closing %s", self)
            self.ready = self.operational = False
            self.connected.cancel()
            if self.protocol is not None:
                self.protocol.close()
            self.cache.close()
            self._clear_protocols()
        return asyncio.gather(*self.closing_protocol_futures)

    def _clear_protocols(self, protocol=None):
        for p in self.protocols:
            if p is not protocol:
                p.close()
        self.protocols = ()

    connected = None

    def manage_connected(self):
        """manage the future ``connected``.

        It is used to implement the connection timeout.
        """
        if self.connected is not None:
            self.connected.cancel()  # cancel waiters
        self.connected = self.loop.create_future()

    def disconnected(self, protocol=None):
        logger.debug('disconnected %r %r', self, protocol)
        if protocol is None or protocol is self.protocol:
            if protocol is self.protocol and protocol is not None:
                self.client.notify_disconnected()
            if self.ready:
                self.ready = self.operational = False
            self.manage_connected()
            self.protocol = None
            self._clear_protocols()

        if all(p.closed for p in self.protocols):
            self.try_connecting()

    def upgrade(self, protocol):
        self.ready = self.operational = False
        self.manage_connected()
        self.protocol.close()
        self.protocol = protocol
        self._clear_protocols(protocol)

    def try_connecting(self):
        logger.debug('try_connecting %s', self)
        if not self.closed:
            self.protocols = [
                Protocol(self.loop, addr, self,
                         self.storage_key, self.read_only, self.connect_poll,
                         ssl=self.ssl,
                         ssl_server_hostname=self.ssl_server_hostname,
                         )
                for addr in self.addrs
                ]

    async def register(self, protocol, server_tid):
        """register *protocol* -- run as task."""
        if self.protocol is None:
            self.protocol = protocol
            if not (self.read_only is Fallback and protocol.read_only):
                # We're happy with this protocol. Tell the others to
                # stop trying.
                self._clear_protocols(protocol)
            await self.verify(server_tid)
        elif (self.read_only is Fallback and not protocol.read_only and
              self.protocol.read_only):
            self.upgrade(protocol)
            await self.verify(server_tid)
        else:
            protocol.close()  # too late, we went home with another

    def register_failed(self, protocol, exc):
        # A protocol failed registration. That's weird.  If they've all
        # failed, we should try again in a bit.
        protocol.close()
        logger.exception("Registration or cache validation failed, %s", exc)
        if self.protocol is None and \
           not any(not p.closed for p in self.protocols):
            self.loop.call_later(
                self.register_failed_poll + local_random.random(),
                self.try_connecting)

    verify_result = None  # for tests

    async def verify(self, server_tid):
        """cache verification and invalidation -- run as task."""
        protocol = self.protocol
        call = protocol.server_call
        try:
            if server_tid is None:
                server_tid = await call('lastTransaction')

            cache = self.cache
            if cache:
                cache_tid = cache.getLastTid()
                if not cache_tid:
                    self.verify_result = "Non-empty cache w/o tid"
                    logger.error("Non-empty cache w/o tid -- clearing")
                    cache.clear()
                    self.client.invalidateCache()
                elif cache_tid > server_tid:
                    self.verify_result = "Cache newer than server"
                    logger.critical(
                        'Client cache is out of sync with the server. '
                        'Verify that this is expected and then remove '
                        'the cache file (usually a .zec file) '
                        'before restarting the server.')
                    raise AssertionError("Server behind client, %r < %r, %s",
                                         server_tid, cache_tid, protocol)
                elif cache_tid == server_tid:
                    self.verify_result = "Cache up to date"
                else:
                    vdata = await call('getInvalidations', cache_tid)
                    if vdata:
                        self.verify_result = "quick verification"
                        server_tid, oids = vdata
                        for oid in oids:
                            cache.invalidate(oid, None)
                        self.client.invalidateTransaction(server_tid, oids)
                    else:
                        # cache is too old
                        self.verify_result = "cache too old, clearing"
                        try:
                            ZODB.event.notify(
                                ZEO.interfaces.StaleCache(self.client))
                        except Exception:
                            logger.exception("sending StaleCache event")
                        logger.critical(
                            "%s dropping stale cache",
                            getattr(self.client, '__name__', ''),
                            )
                        self.cache.clear()
                        self.client.invalidateCache()
            else:
                self.verify_result = "empty cache"

        except Exception as exc:
            del self.protocol
            self.register_failed(protocol, exc)
        else:
            # The cache is validated wrt the last tid we got from the server.
            self.cache.setLastTid(server_tid)

<<<<<<< HEAD
            # Process queued invalidations
            # Note: new invalidations will only be seen
            # after the coroutine gives up control, i.e. surely
            # after the following loop and the ``ready = True``.
            # Thus, we do no lose invalidations.
            for tid, oids in protocol.invalidations:
=======
            # See comment in __init__. :(
            for tid, oids in self.verify_invalidation_queue:
>>>>>>> 7dda07f3
                if tid > server_tid:
                    self.invalidateTransaction(tid, oids)

            # Set ready so arriving invalidations are no longer queued.
            # Note: we are not yet fully ready.
            self.ready = True

            try:
                info = await call('get_info')
            except Exception as exc:
                # This is weird. We were connected and verified our cache, but
                # Now we errored getting info.

                # XXX Need a test fpr this. The lone before is what we
                # had, but it's wrong.
                self.register_failed(protocol, exc)

            else:
                # Note: it is important that we first inform
                # ``client`` (actually the ``ClientStorage``)
                # that we are (almost) connected
                # before we officially announce connectedness:
                # the ``notify_connected`` adds information vital
                # for storage use; the announcement
                # allows waiting threads to use the storage.
                # ``notify_connected`` can call our ``call_async``
                # but **MUST NOT** use other methods or the normal API
                # to interact with the server (deadlock or
                # ``ClientDisconnected`` would result).
                self.client.notify_connected(self, info)
                self.connected.set_result(None)  # signal full readyness
                self.operational = True

    def get_peername(self):
        return self.protocol.get_peername()

    def call_async(self, method, args):
        return self.protocol.call_async(method, args)

    def call_async_iter(self, it):
        return self.protocol.call_async_iter(it)

    async def await_operational_co(self, timeout, init_ok=False):
        """Wait *timeout* for operational.

        Fail immediately if ``ready is None`` unless ``init_ok``.
        """
        if not self.operational:
            if timeout and (init_ok or self.ready is not None):
                try:
                    await asyncio.wait_for(asyncio.shield(self.connected),
                                           timeout)
                except (asyncio.TimeoutError, asyncio.CancelledError):
                    raise ClientDisconnected
            else:
                raise ClientDisconnected

    async def call_sync_co(self, method, args, timeout):
        """call method named *method* with *args* and *task* when ready.

        Wait at most *timeout* for readyness.
        """
        self.operational or await self.await_operational_co(timeout)
        # race condition potential:
        # We have been operational but may meanwhile have lost the connection.
        # This will result in an exception propagated to the caller
        return await self.protocol.call_sync(method, args)

    async def close_co(self):
        # The following ``close`` deadlocmc''ked in isolated tests.
        # Prevent this with a timeout and log information
        # to understand the bug.
        # await self.close()
        closing = self.close()
        try:
            # the ``shield`` is necessary to keep the state unchanged
            await asyncio.wait_for(asyncio.shield(closing), 3)
        except asyncio.TimeoutError:
            from pprint import pformat
            info = {"client": pformat(vars(self))}
            if self.protocol is not None:
                info["protocol"] = pformat(vars(self.protocol))
            if self.protocols:
                info["protocols"] = pformat([pformat(vars(p))
                                             for p in self.protocols])
            logger.error(
                "closing did not finish within a reasonable time.\n"
                "Please report this as a bug with the following info:\n"
                "%s", pformat(info))
            raise
        # break reference cycles
        for name in Protocol.client_delegated:
            delattr(self, name)
        self.client = self.cache = None

    async def new_addrs_co(self, addrs):
        self.addrs = addrs
        if self.trying_to_connect():
            self.disconnected(None)

    # Special methods because they update the cache.

    async def load_before_co(self, oid, tid, timeout):
        if not self.operational:
            # the following cache lookup is not necessary in
            # real life: ``ClientStorage.loadBefore`` has
            # already done it (and failed); we will fail, too --
            # with high probability
            # But a test relies on this cache lookup.
            data = self.cache.loadBefore(oid, tid)
            if data:
                return data
            await self.await_operational_co(timeout)
        # Race condition potential
        # -- see comment in ``call_sync_co``
        return await self.protocol.load_before(oid, tid)

    async def prefetch_co(self, oids, tid):
        async def prefetch(oid):
            try:
                await self.protocol.load_before(oid, tid)
            except ClientDisconnected:
                return
            except Exception:
                logger.exception("Exception for prefetch `%r` `%r`", oid, tid)
        if not self.operational:
            return
        await asyncio.gather(*(Task(prefetch(oid), loop=self.loop)
                               for oid in oids))

    async def tpc_finish_co(self, tid, updates, f):
        if not self.operational:
            raise ClientDisconnected
        try:
            tid = await self.protocol.call_sync('tpc_finish', (tid,))
            cache = self.cache
            # The cache invalidation here and that in
            # ``invalidateTransaction`` are both performed
            # in the IO thread. Thus there is no interference.
            # Other threads might observe a partially invalidated
            # cache. However, regular loads will access
            # object state before ``tid``; therefore,
            # partial invalidation for ``tid`` should not harm.
            for oid, data, resolved in updates:
                cache.invalidate(oid, tid)
                if data and not resolved:
                    cache.store(oid, tid, None, data)
            # ZODB >= 5.6 requires that ``lastTransaction`` changes
            # only after invalidation processing (performed in
            # the ``f`` call below) (for ``ZEO``, ``lastTransaction``
            # is implemented as ``cache.getLastTid()``).
            # Some tests involve ``f`` in the verification that
            # ``tpc_finish`` modifies ``lastTransaction`` and require
            # that ``cache.setLastTid`` is called before ``f``.
            # We use locking below to ensure that the
            # effect of ``setLastTid`` is observable by other
            # threads only after ``f`` has been called.
            with cache._lock:
                cache.setLastTid(tid)
                f(tid)
            return tid
        except Exception:
            # At this point, our cache is in an inconsistent
            # state.  We need to reconnect in hopes of
            # recovering to a consistent state.
            self.protocol.close()
            self.disconnected(self.protocol)
            raise

    # server callbacks
    def invalidateTransaction(self, tid, oids):
        # see the cache related comment in ``tpc_finish_threadsafe``
        # why we think that locking is not necessary at this place
        for oid in oids:
            self.cache.invalidate(oid, tid)
        self.client.invalidateTransaction(tid, oids)
        self.cache.setLastTid(tid)

    @property
    def protocol_version(self):
        return self.protocol.protocol_version

    def is_read_only(self):
        protocol = self.protocol
        return self.read_only if protocol is None else protocol.read_only


class ClientRunner(object):

    def set_options(self, addrs, wrapper, cache, storage_key, read_only,
                    timeout=30, disconnect_poll=1,
                    **kwargs):
        self.__args = (addrs, wrapper, cache, storage_key, read_only,
                       disconnect_poll)
        self.__kwargs = kwargs
        self.timeout = timeout

    def setup_delegation(self, loop):
        self.loop = loop
        self.client = client = ClientIo(loop, *self.__args, **self.__kwargs)
        self.call_sync_co = client.call_sync_co
        self.load_before_co = client.load_before_co
        run_coroutine = run_coroutine_threadsafe

        def io_call(coro, wait=True):
            """run coroutine *coro* in the IO thread.

            If *wait*, return the result otherwise the future.
            """
            future = run_coroutine(coro, loop)
            try:
                return future.result() if wait else future
            finally:
                del future  # break reference cycle in case of exception

        self.io_call = io_call  # creates reference cycle

    def call(self, method, *args, **kw):
        """call method named *method* with *args*.

        Supported keywords:

          wait
             false means return future rather than wait for result
             default: ``True``

          timeout
             wait at most this long for readyness
             ``None`` is replaced by ``self.timeout`` (usually 30s)
             default: ``None``
        """
        timeout = kw.pop("timeout", None)
        return self.io_call(
            self.call_sync_co(
                method, args,
                timeout if timeout is not None else self.timeout),
            **kw)

    def async_(self, method, *args):
        """call method named *method* with *args* asynchronously."""
        client = self.client
        if not client.operational:
            raise ClientDisconnected
        # Potential race condition:
        # We may lose the connection before the call is sent to the server.
        # In this case, an exception is raised and handled by the
        # loops exception handler (which logs the exception).
        self.loop.call_soon_threadsafe(client.call_async, method, args)
        # we do not suggest a thread switch here because continuing
        # can reduce loop and switching overhead and utilize the
        # transport more efficiently

    def async_iter(self, it):
        client = self.client
        if not client.operational:
            raise ClientDisconnected
        # Potential race condition:
        # We may lose the connection before all messages are
        # sent to the server.
        # In this case, an exception is raised and handled by the
        # loops exception handler (which logs the exception).
        self.loop.call_soon_threadsafe(client.call_async_iter, it)
        # try to activate the IO thread as soon as possible
        # because we have likely a lot of data to transfer; not bad
        # if this starts early
        switch_thread()

    def prefetch(self, oids, tid):
        oids = tuple(oids)  # avoid concurrency problems
        # There is potential for a race condition here:
        # we return a future, likely immediately released by
        # the caller. A cyclic reference prevents immediate
        # finalization, but a garbage collection might finalize
        # and effectively terminate the preloading process.
        # If the IO thread is sufficiently fast it has created a
        # future representing a server response, referenced globally.
        # Such a future protects the return value from
        # the garbage collector (it is referenced via callbacks).
        # It the IO thread is not fast enough, the complete
        # structure may be released during a garbage collection.
        return self.io_call(
            self.client.prefetch_co(oids, tid), wait=False)

    def load_before(self, oid, tid):
        return self.io_call(self.load_before_co(oid, tid, self.timeout))

    def tpc_finish(self, tid, updates, f, **kw):
        # ``kw`` for test only; supported ``wait``
        return self.io_call(self.client.tpc_finish_co(tid, updates, f), **kw)

    def is_connected(self):
        return self.client.operational

    def is_read_only(self):
        protocol = self.client.protocol
        if protocol is None:
            return True
        return protocol.read_only

    # Some tests will set this to use an instrumented loop
    loop = None

    __closed = False

    def close(self):
        # Small race condition risk if ``close`` is called concurrently
        if self.__closed:
            return
        self.__closed = True
        call = self.io_call
        self.io_call = self._call_after_closure
        loop = self.loop
        if loop is None or loop.is_closed():  # pragma: no cover
            # this should not happen
            return
        if loop.is_running():
            call(self.client.close_co())
        else:  # pragma: no cover
            # this should not happen
            loop.run_until_complete(self.client.close_co())
        self.__args = None  # break reference cycle

    @staticmethod
    def _call_after_closure(*args, **kw):
        """auxiliary method to be used as `_call_` after closure."""
        raise ClientDisconnected('closed')

    def new_addrs(self, addrs):
        # This usually doesn't have an immediate effect, since the
        # addrs aren't used until the client disconnects.xs
        return self.io_call(self.client.new_addrs_co(addrs))

    def wait(self, timeout=None):
        """wait for readyness"""
        return self.io_call(
            self.client.await_operational_co(
                self.timeout if timeout is None else timeout, True))


class ClientThread(ClientRunner):
    """Thread wrapper for client interface

    A ClientProtocol is run in a dedicated thread.

    Calls to it are made in a thread-safe fashion.
    """

    def __init__(self, addrs, client, cache,
                 storage_key='1', read_only=False, timeout=30,
                 disconnect_poll=1, ssl=None, ssl_server_hostname=None):
        self.set_options(addrs, client, cache, storage_key, read_only,
                         timeout, disconnect_poll,
                         ssl=ssl, ssl_server_hostname=ssl_server_hostname,
                         )
        self.thread = threading.Thread(
            target=self.run_io_thread,
            name="%s zeo client networking thread" % client.__name__,
            )
        self.thread.daemon = True
        self.started = threading.Event()
        self.thread.start()
        self.started.wait()
        if self.exception:
            raise self.exception

    exception = None

    def run_io_thread(self):
        try:
            loop = self.loop if self.loop is not None else new_event_loop()
            asyncio.set_event_loop(loop)
            self.setup_delegation(loop)
            self.started.set()
            loop.run_forever()
        except Exception as exc:
            logger.exception("Client thread")
            self.exception = exc
            self.started.set()
        finally:
            if not self.__closed:
                super().close()
                logger.critical("Client loop stopped unexpectedly")
            loop.close()
            logger.debug('Stopping client thread')

    __closed = False

    def close(self):
        """close the server connection and release resources.

        ``close`` can be called at any moment; it should not
        raise an exception. Calling ``close`` again does
        not have an effect. Most other calls will raise
        a ``ClientDisconnected`` exception.
        """
        if not self.__closed:
            self.__closed = True
            loop = self.loop
            if loop is None:  # pragma no cover
                # we have never been connected
                return
            super().close()
            if loop.is_running():
                loop.call_soon_threadsafe(loop.stop)
                # ``loop`` will be closed in the IO thread
                # after stop processing
            self.thread.join(9)  # wait for the IO thread to terminate
        if self.exception:
            try:
                raise self.exception
            finally:
                self.exception = None  # break reference cycle

    def is_closed(self):
        return self.__closed

<<<<<<< HEAD
=======
class Fut(object):
    """Lightweight future that calls it's callbacks immediately ...

    rather than soon.
    """

    def __init__(self):
        self.cbv = []

    def add_done_callback(self, cb):
        self.cbv.append(cb)
>>>>>>> 7dda07f3

def cancel_task(task):
    task.cancel()
    # With Python before 3.8, cancelation is not sufficient to
    # ignore a potential exception -- eat it in a done callback
    task.add_done_callback(
        lambda future: future.cancelled() or future.exception())<|MERGE_RESOLUTION|>--- conflicted
+++ resolved
@@ -204,14 +204,8 @@
         self.write_message(self.protocol_version)
         self.verify_task = self.loop.create_task(self.verify_connection())
 
-<<<<<<< HEAD
     async def verify_connection(self):
         """verify the connection -- run as task.
-=======
-        self.write_message(self.protocol_version)
-
-        credentials = (self.credentials,) if self.credentials else ()
->>>>>>> 7dda07f3
 
         We try to register with the server; if this succeeds with
         the client.
@@ -289,7 +283,6 @@
 
     message_id = 0
 
-<<<<<<< HEAD
     def call_sync(self, method, args, message_id=None, future=None):
         # The check below is important to handle a potential race
         # between a server call and ``close``.
@@ -304,12 +297,6 @@
         future = future or  Future(loop=self.loop)  # noqa: E271
         self.futures[message_id] = future
         self.write_message(self.encode(message_id, False, method, args))
-=======
-    def call(self, future, method, args):
-        self.message_id += 1
-        self.futures[self.message_id] = future
-        self.write_message(self.encode(self.message_id, False, method, args))
->>>>>>> 7dda07f3
         return future
 
     def server_call(self, method, *args):
@@ -321,7 +308,6 @@
         message_id = (oid, tid)
         future = self.futures.get(message_id)
         if future is None:
-<<<<<<< HEAD
             future = Future(loop=self.loop)
             # Check whether the cache contains the information.
             # I am not sure whether the cache lookup is really
@@ -343,16 +329,6 @@
                 def store(future):
                     if future.cancelled() or future.exception() is not None:
                         return
-=======
-            future = Fut()
-            self.futures[message_id] = future
-            self.write_message(
-                self.encode(message_id, False, 'loadBefore', (oid, tid)))
-
-            @future.add_done_callback
-            def _(future):
-                try:
->>>>>>> 7dda07f3
                     data = future.result()
                     if data:
                         state, start, end = data
@@ -489,20 +465,6 @@
         self.closing_protocol_futures = set()  # closing futures
         self.disconnected(None)
 
-<<<<<<< HEAD
-=======
-        # Protection against potentially odd behavior of a ZEO server: if it
-        # may send invalidations for transactions later than the result of
-        # getInvalidations, without queueing, client's cache might get out of
-        # sync wrt data on the server.
-        self.verify_invalidation_queue = []
-
-    def new_addrs(self, addrs):
-        self.addrs = addrs
-        if self.trying_to_connect():
-            self.disconnected(None)
-
->>>>>>> 7dda07f3
     def trying_to_connect(self):
         """Return whether we're trying to connect
 
@@ -665,17 +627,12 @@
             # The cache is validated wrt the last tid we got from the server.
             self.cache.setLastTid(server_tid)
 
-<<<<<<< HEAD
             # Process queued invalidations
             # Note: new invalidations will only be seen
             # after the coroutine gives up control, i.e. surely
             # after the following loop and the ``ready = True``.
             # Thus, we do no lose invalidations.
             for tid, oids in protocol.invalidations:
-=======
-            # See comment in __init__. :(
-            for tid, oids in self.verify_invalidation_queue:
->>>>>>> 7dda07f3
                 if tid > server_tid:
                     self.invalidateTransaction(tid, oids)
 
@@ -1092,20 +1049,6 @@
     def is_closed(self):
         return self.__closed
 
-<<<<<<< HEAD
-=======
-class Fut(object):
-    """Lightweight future that calls it's callbacks immediately ...
-
-    rather than soon.
-    """
-
-    def __init__(self):
-        self.cbv = []
-
-    def add_done_callback(self, cb):
-        self.cbv.append(cb)
->>>>>>> 7dda07f3
 
 def cancel_task(task):
     task.cancel()
