--- conflicted
+++ resolved
@@ -123,11 +123,7 @@
         self._result = exc
         self.call_callbacks()
 
-<<<<<<< HEAD
-    # py3 < py3.7 access ._exception directly
-=======
-    # trollius and py3 access ._exception directly
->>>>>>> c29e03c3
+    # py3 accesses ._exception directly
     @property
     def _exception(self):
         if self.state != 2:  # EXCEPTION
