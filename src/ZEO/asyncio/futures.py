"""Optimized variants of ``asyncio``'s ``Future`` and ``Task``.

``asyncio`` schedules callbacks to be executed in the next
loop run. This increases the number of loop runs necessary to
obtain the result of a ZEO server request and adds significant
latency (+ 27% in some benchmarks).
This module defines variants which run callbacks immediately.
"""

<<<<<<< HEAD
import asyncio
from asyncio import CancelledError, InvalidStateError, get_event_loop
from threading import Event, Lock, get_ident
=======
from .compat import asyncio
import functools
import six
CancelledError = asyncio.CancelledError
InvalidStateError = asyncio.InvalidStateError
get_event_loop = asyncio.get_event_loop
import inspect
from threading import Event
>>>>>>> 4c954bea
from time import sleep


# ``Future`` states -- inlined below for speed
PENDING = 0
RESULT = 1
EXCEPTION = 2
CANCELLED = 3


class Future:
    """Minimal mostly ``asyncio`` compatible future.

    In contrast to an ``asyncio`` future,
    callbacks are called immediately, not scheduled;
    their context is ignored.
    """
    __slots__ = ("_loop", "state", "_result", "callbacks",
                 "_asyncio_future_blocking", "_result_retrieved")

    def __init__(self, loop=None):
        self._loop = loop if loop is not None else get_event_loop()
        self.state = 0  # PENDING
        self._result = None
        self.callbacks = []
        self._asyncio_future_blocking = False
        self._result_retrieved = False

    def get_loop(self):
        return self._loop

    def cancel(self, msg=None):
        """cancel the future if not done.

        Return ``True``, if really cancelled.
        """
        if self.state:
            return False
        self.state = 3  # CANCELLED
        self._result = CancelledError()  if msg is None  else \
                       CancelledError(msg)
        self.call_callbacks()
        return True

    def cancelled(self):
        return self.state == 3  # CANCELLED

    def done(self):
        return self.state

    def result(self):
        if self.state == 0:  # PENDING
            raise InvalidStateError("not done")
        self._result_retrieved = True
        if self.state == 1:  # RESULT
            return self._result
        else:
            raise self._result

    def exception(self):
        if self.state == 0:  # PENDING
            raise InvalidStateError("not done")
        self._result_retrieved = True
        if self.state == 1:  # RESULT
            return None
        else:
            return self._result

    def add_done_callback(self, cb, context=None):
        if not self.state or self.callbacks:
            self.callbacks.append(cb)
        else:
            cb(self)

    def remove_done_callback(self, cb):
        if self.state and self.callbacks:
            raise NotImplementedError("cannot remove callbacks when done")
        flt = [c for c in self.callbacks if c != cb]
        rv = len(self.callbacks) - len(flt)
        if rv:
            self.callbacks[:] = flt
        return rv

    def call_callbacks(self):
        for cb in self.callbacks:  # allows ``callbacks`` to grow
            try:
                cb(self)
            except (SystemExit, KeyboardInterrupt):
                raise
            except BaseException as exc:
                self._loop.call_exception_handler({
                        'message': 'Exception in callback %s' % (cb,),
                        'exception': exc,
                    })

        del self.callbacks[:]

    def set_result(self, result):
        if self.state:
            raise InvalidStateError("already done")
        self.state = 1  # RESULT
        self._result = result
        self.call_callbacks()

    def set_exception(self, exc):
        if self.state:
            raise InvalidStateError("already done")
        if isinstance(exc, type):
            exc = exc()
        self.state = 2  # EXCEPTION
        self._result = exc
        self.call_callbacks()

    # py3 < py3.7 access ._exception directly
    @property
    def _exception(self):
        if self.state != 2:  # EXCEPTION
            return None
        return self._result

    def __await__(self):
        if not self.state:
            self._asyncio_future_blocking = True
            yield self
        return self.result()

    __iter__ = __await__

    def __str__(self):
        cls = self.__class__
        info = [cls.__module__ + "." + cls.__name__,
                ("PENDING", "RESULT", "EXCEPTION", "CANCELLED")[self.state],
                self._result,
                self.callbacks]
        return " ".join(str(x) for x in info)

    def __del__(self):
        if self.state == 2  and  not self._result_retrieved:  # EXCEPTION
            self._loop.call_exception_handler({
                'message': "%s exception was never retrieved" % self.__class__.__name__,
                'exception': self._result,
                'future': self,
            })


class ConcurrentFuture(Future):
    """A future threads can wait on.

    Note: this differs from concurrent.future.Future - hereby ConcurrentFuture
    is generally _not_ concurrent - only .result() is allowed to be called from
    different threads and provides semantic similar to concurrent.future.Future.
    """
    __slots__ = "completed",

    def __init__(self, loop=False):
        Future.__init__(self, loop=loop)
        self.completed = Event()

        @self.add_done_callback
        def complete(self):
            self.completed.set()
            switch_thread()

    def result(self, timeout=None):
        """result waits till the future is done and returns its result.

        If the future isn't done in specified time TimeoutError(*) is raised.

        (*) NOTE: it is asyncio.TimeoutError, not concurrent.futures.TimeoutError,
            which is raised for uniformity.
        """
        if not self.completed.wait(timeout):
            raise asyncio.TimeoutError()
        return Future.result(self)


def switch_thread():
    sleep(1e-6)


class CoroutineExecutor:
    """Execute a coroutine on behalf of a task.

    No context support.
    """
    __slots__ = "coro", "task", "awaiting", "cancel_requested", "cancel_msg"

    def __init__(self, task, coro):
        self.task = task  # likely creates a reference cycle
        self.coro = coro
        self.awaiting = None
        self.cancel_requested = False
        self.cancel_msg = None

    def step(self):
        await_result = None  # with what to wakeup suspended await
        await_resexc = False # is it exception?
        awaiting = self.awaiting
        if awaiting is not None:
            self.awaiting = None
            assert awaiting.done()
            try:
                await_result = awaiting.result()
            except BaseException as e:
                await_result = e
                await_resexc = True
        if self.cancel_requested:
            await_result = CancelledError()  if self.cancel_msg is None  else \
                           CancelledError(self.cancel_msg)
            await_resexc = True
            self.cancel_requested = False
            self.cancel_msg = None
        try:
            if not await_resexc:
                result = self.coro.send(await_result)
            else:
                result = self.coro.throw(await_result)
        except BaseException as e:
            # we are done
            task = self.task
            self.task = None  # break reference cycle
            if isinstance(e, StopIteration):
                task.set_result(e.value)
            elif isinstance(e, CancelledError):
                if len(e.args) == 0:
                    msg = getattr(awaiting, '_cancel_message', None)  # see _cancel_future
                elif len(e.args) == 1:
                    msg = e.args[0]
                else:
                    msg = e.args
                task._cancel(msg)
            else:
                task.set_exception(e)
                if isinstance(e, (KeyboardInterrupt, SystemExit)):
                    raise
        else:
            await_next = None
            # yielded Future - wait on it
            blocking = getattr(result, '_asyncio_future_blocking', None)
            if blocking is not None:
                result._asyncio_future_blocking = False
                await_next = result

            else:
                # object with __await__ - e.g. @cython.iterable_coroutine used by uvloop
                risawaitable = True
                try:
                    rawait = result.__await__()
                except AttributeError:
                    risawaitable = False
                else:
                    # cython.iterable_coroutine returns `coroutine_wrapper` that mimics
                    # iterator/generator but does not inherit from types.GeneratorType .
                    await_next = AsyncTask(rawait, self.task.get_loop())

                if not risawaitable:
                    # bare yield
                    if result is None:
                        await_next = Future(self.task.get_loop())
                        await_next.set_result(None)

                    # bad yield
                    else:
                        await_next = Future(self.task.get_loop())
                        await_next.set_exception(
                                RuntimeError("Task got bad yield: %r" % (result,)))

            if self.cancel_requested:
                _cancel_future(await_next, self.cancel_msg)
                self.cancel_requested = False
                self.cancel_msg = None

            self.awaiting = await_next

            @await_next.add_done_callback
            def wakeup(unused, step=self.step):
                step()

            awaiting = None
            await_next = None


    def cancel(self, msg):
        """request cancellation of the coroutine.

        It is safe to call cancel only from the same thread where coroutine is executed.
        """
        awaiting = self.awaiting
        if awaiting is not None:
            if _cancel_future(awaiting, msg):
                return True
        self.cancel_msg = msg
        self.cancel_requested = True
        task = self.task
        if task is None or task.done():
            return False
        return True

# _cancel_future cancels future fut with message msg.
# if fut does not support cancelling with message, the message is saved in fut._cancel_message .
def _cancel_future(fut, msg):
    try:
        return fut.cancel(msg)
    except TypeError:
        # on py3 < 3.9 Future.cancel does not accept msg
        _ = fut.cancel()
        fut._cancel_message = msg
        return _


class AsyncTask(Future):
    """Simplified ``asyncio.Task``.

    Steps are not scheduled but executed immediately; the context is ignored.
    """
    __slots__ = "executor",

    def __init__(self, coro, loop=None):
        Future.__init__(self, loop=loop)
        self.executor = CoroutineExecutor(self, coro)  # reference cycle
        self.executor.step()

    def cancel(self, msg=None):
        """external cancel request."""
        return self.executor.cancel(msg)

    def _cancel(self, msg):
        """internal cancel request."""
        return Future.cancel(self, msg)


class ConcurrentTask(ConcurrentFuture):
    """Task reporting to ``ConcurrentFuture``.

    Steps are not scheduled but executed immediately; the context is ignored.
    Cancel can be used only from IO thread.
    """
    __slots__ = "executor",

    def __init__(self, coro, loop):
        ConcurrentFuture.__init__(self, loop=loop)
        self.executor = CoroutineExecutor(self, coro)  # reference cycle
        self._loop.call_soon_threadsafe(self.executor.step)

    def cancel(self, msg=None):
        """external cancel request.

        cancel requests cancellation of the task.
        it is safe to call cancel only from IO thread.
        """
<<<<<<< HEAD
        # invoke CoroutineExecutor.cancel on the loop thread and wait for its result.
        # but run it directly to avoid deadlock if we are already on the loop thread.
        if get_ident() == self.loop_thread_id:  # with gil
            return self.executor.cancel(msg)

        sema = Lock()
        sema.acquire()
        res = [None]
        def _():
            try:
                x = self.executor.cancel(msg)
            except BaseException as e:
                x = e
            finally:
                res[0] = x
                sema.release()
        self._loop.call_soon_threadsafe(_)
        sema.acquire() # wait for the call to complete
        r = res[0]
        if isinstance(r, BaseException):
            raise r
        return r
=======
        return self.executor.cancel(msg)
>>>>>>> 4c954bea

    def _cancel(self, msg):
        """internal cancel request."""
        return ConcurrentFuture.cancel(self, msg)


# use C implementation if available
try:
    from ._futures import Future, ConcurrentFuture  # noqa: F401, F811
    from ._futures import AsyncTask, ConcurrentTask  # noqa: F401, F811
    from ._futures import switch_thread  # noqa: F401, F811
except ImportError:
    pass

run_coroutine_threadsafe = ConcurrentTask<|MERGE_RESOLUTION|>--- conflicted
+++ resolved
@@ -7,20 +7,9 @@
 This module defines variants which run callbacks immediately.
 """
 
-<<<<<<< HEAD
 import asyncio
 from asyncio import CancelledError, InvalidStateError, get_event_loop
-from threading import Event, Lock, get_ident
-=======
-from .compat import asyncio
-import functools
-import six
-CancelledError = asyncio.CancelledError
-InvalidStateError = asyncio.InvalidStateError
-get_event_loop = asyncio.get_event_loop
-import inspect
 from threading import Event
->>>>>>> 4c954bea
 from time import sleep
 
 
@@ -371,32 +360,7 @@
         cancel requests cancellation of the task.
         it is safe to call cancel only from IO thread.
         """
-<<<<<<< HEAD
-        # invoke CoroutineExecutor.cancel on the loop thread and wait for its result.
-        # but run it directly to avoid deadlock if we are already on the loop thread.
-        if get_ident() == self.loop_thread_id:  # with gil
-            return self.executor.cancel(msg)
-
-        sema = Lock()
-        sema.acquire()
-        res = [None]
-        def _():
-            try:
-                x = self.executor.cancel(msg)
-            except BaseException as e:
-                x = e
-            finally:
-                res[0] = x
-                sema.release()
-        self._loop.call_soon_threadsafe(_)
-        sema.acquire() # wait for the call to complete
-        r = res[0]
-        if isinstance(r, BaseException):
-            raise r
-        return r
-=======
         return self.executor.cancel(msg)
->>>>>>> 4c954bea
 
     def _cancel(self, msg):
         """internal cancel request."""
