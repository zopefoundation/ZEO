# cython: language_level=3

import asyncio
cdef object CancelledError = asyncio.CancelledError
cdef object InvalidStateError = asyncio.InvalidStateError
cdef object get_event_loop = asyncio.get_event_loop
<<<<<<< HEAD
from threading import Event, Lock, get_ident
from time import sleep
=======
import inspect
from threading import Event
from time import sleep

from cpython cimport PY_MAJOR_VERSION
>>>>>>> 4c954bea


cdef enum State:
    PENDING = 0
    RESULT = 1
    EXCEPTION = 2
    CANCELLED = 3


cdef class Future:
    """Minimal mostly ``asyncio`` compatible future.

    In contrast to an ``asyncio`` future,
    callbacks are called immediately, not scheduled;
    their context is ignored.
    """
    cdef public object _asyncio_future_blocking

    cdef public object _loop
    cdef State state
    cdef object _result
    cdef list callbacks
    cdef bint _result_retrieved

    def __init__(self, loop=None):
        self._asyncio_future_blocking = False
        self._loop = loop if loop is not None else get_event_loop()
        self.state = PENDING
        self._result = None
        self.callbacks = []
        self._result_retrieved = False

    def get_loop(self):
        return self._loop

    cpdef cancel(self, msg=None):
        """cancel the future if not done.

        Return ``True``, if really cancelled.
        """
        if self.state:
            return False
        self.state = CANCELLED
        self._result = CancelledError()  if msg is None  else \
                       CancelledError(msg)
        self.call_callbacks()
        return True

    def cancelled(self):
        return self.state == CANCELLED

    def done(self):
        return self.state

    cpdef result(self):
        if self.state == PENDING:
            raise InvalidStateError("not done")
        self._result_retrieved = True
        if self.state == RESULT:
            return self._result
        else:
            raise self._result

    cpdef exception(self):
        if self.state == PENDING:
            raise InvalidStateError("not done")
        self._result_retrieved = True
        if self.state == RESULT:
            return None
        else:
            return self._result

    cpdef add_done_callback(self, cb, context=None):
        if not self.state or self.callbacks:
            self.callbacks.append(cb)
        else:
            cb(self)

    cpdef remove_done_callback(self, cb):
        if self.state and self.callbacks:
            raise NotImplementedError("cannot remove callbacks when done")
        flt = [c for c in self.callbacks if c != cb]
        cdef int rv = len(self.callbacks) - len(flt)
        if rv:
            self.callbacks[:] = flt
        return rv

    cdef call_callbacks(self):
        for cb in self.callbacks:  # allows ``callbacks`` to grow
            try:
                cb(self)
            except (SystemExit, KeyboardInterrupt):
                raise
            except BaseException as exc:
                self._loop.call_exception_handler({
                        'message': 'Exception in callback %s' % (cb,),
                        'exception': exc,
                    })

        del self.callbacks[:]

    cpdef set_result(self, result):
        if self.state:
            raise InvalidStateError("already done")
        self.state = RESULT
        self._result = result
        self.call_callbacks()

    cpdef set_exception(self, exc):
        if self.state:
            raise InvalidStateError("already done")
        if isinstance(exc, type):
            exc = exc()
        self.state = EXCEPTION
        self._result = exc
        self.call_callbacks()

    # py3 < py3.7 access ._exception directly
    @property
    def _exception(self):
        if self.state != EXCEPTION:
            return None
        return self._result

    def __await__(self):
        if not self.state:
            self._asyncio_future_blocking = True
            yield self
        return self.result()

    __iter__ = __await__

    def __str__(self):
        cls = self.__class__
        info = [cls.__module__ + "." + cls.__name__,
                ("PENDING", "RESULT", "EXCEPTION", "CANCELLED")[self.state],
                self._result,
                self.callbacks]
        return " ".join(str(x) for x in info)

    def __del__(self):
        if self.state == EXCEPTION  and  not self._result_retrieved:
            self._loop.call_exception_handler({
                'message': "%s exception was never retrieved" % self.__class__.__name__,
                'exception': self._result,
                'future': self,
            })


cdef class ConcurrentFuture(Future):
    """A future threads can wait on.

    Note: this differs from concurrent.future.Future - hereby ConcurrentFuture
    is generally _not_ concurrent - only .result() is allowed to be called from
    different threads and provides semantic similar to concurrent.future.Future.
    """
    cdef object completed

    def __init__(self, loop=False):
        Future.__init__(self, loop=loop)
        self.completed = Event()
        self.add_done_callback(self._complete)

    cpdef _complete(self, unused):
        self.completed.set()
        switch_thread()

    cpdef result(self, timeout=None):
        """result waits till the future is done and returns its result.

        If the future isn't done in specified time TimeoutError(*) is raised.

        (*) NOTE: it is asyncio.TimeoutError, not concurrent.futures.TimeoutError,
            which is raised for uniformity.
        """
        if not self.completed.wait(timeout):
            raise asyncio.TimeoutError()
        return Future.result(self)


IF UNAME_SYSNAME == "Windows":
    cpdef switch_thread():
        sleep(1e-6)
ELSE:
    cdef extern from "<sys/select.h>" nogil:
        ctypedef struct fd_set
        cdef struct timeval:
           long tv_sec
           unsigned long tv_usec
        int select(int no, fd_set *rd, fd_set *wr, fd_set *ex,
                   timeval *to) nogil
    cpdef switch_thread():
        cdef timeval timeout
        timeout.tv_sec = 0; timeout.tv_usec = 1
        with nogil:
            select(0, NULL, NULL, NULL, &timeout)


cdef class CoroutineExecutor:
    """Execute a coroutine on behalf of a task.

    No context support.
    """
    cdef object coro  # executed coroutine
    cdef object task   # associated task
    cdef object awaiting  # future we are waiting for
    cdef bint   cancel_requested  # request to be canceled from .cancel
    cdef object cancel_msg  # ^^^ cancellation message

    def __init__(self, task, coro):
        """execute *coro* on behalf of *task*."""
        self.task = task  # likely introduces a reference cycle
        self.coro = coro
        self.awaiting = None
        self.cancel_requested = False
        self.cancel_msg = None

    cpdef step(self):
        await_result = None  # with what to wakeup suspended await
        await_resexc = False # is it exception?
        awaiting = self.awaiting
        if awaiting is not None:
            self.awaiting = None
            assert awaiting.done()
            try:
                await_result = awaiting.result()
            except BaseException as e:
                await_result = e
                await_resexc = True
        if self.cancel_requested:
            await_result = CancelledError()  if self.cancel_msg is None  else \
                           CancelledError(self.cancel_msg)
            await_resexc = True
            self.cancel_requested = False
            self.cancel_msg = None
        try:
            if not await_resexc:
                result = self.coro.send(await_result)
            else:
                result = self.coro.throw(await_result)
        except BaseException as e:
            # we are done
            task = self.task
            self.task = None  # break reference cycle
            if isinstance(e, StopIteration):
                task.set_result(e.value)
            elif isinstance(e, CancelledError):
                if len(e.args) == 0:
                    msg = getattr(awaiting, '_cancel_message', None)  # see _cancel_future
                elif len(e.args) == 1:
                    msg = e.args[0]
                else:
                    msg = e.args
                task._cancel(msg)
            else:
                task.set_exception(e)
                if isinstance(e, (KeyboardInterrupt, SystemExit)):
                    raise
        else:
            await_next = None
            # yielded Future - wait on it
            blocking = getattr(result, '_asyncio_future_blocking', None)
            if blocking is not None:
                result._asyncio_future_blocking = False
                await_next = result

            else:
                # object with __await__ - e.g. @cython.iterable_coroutine used by uvloop
                risawaitable = True
                try:
                    rawait = result.__await__()
                except AttributeError:
                    risawaitable = False
                else:
                    # cython.iterable_coroutine returns `coroutine_wrapper` that mimics
                    # iterator/generator but does not inherit from types.GeneratorType .
                    await_next = AsyncTask(rawait, self.task.get_loop())

                if not risawaitable:
                    # bare yield
                    if result is None:
                        await_next = Future(self.task.get_loop())
                        await_next.set_result(None)

                    # bad yield
                    else:
                        await_next = Future(self.task.get_loop())
                        await_next.set_exception(
                                RuntimeError("Task got bad yield: %r" % (result,)))

            if self.cancel_requested:
                _cancel_future(await_next, self.cancel_msg)
                self.cancel_requested = False
                self.cancel_msg = None

            self.awaiting = await_next
            await_next.add_done_callback(self.wakeup)

            awaiting = None
            await_next = None

    cpdef wakeup(self, unused):
        self.step()

    cpdef cancel(self, msg):
        """cancel requests cancellation of the coroutine.

        It is safe to call cancel only from the same thread where coroutine is executed.
        """
        awaiting = self.awaiting
        if awaiting is not None:
            if _cancel_future(awaiting, msg):
                return True
        self.cancel_msg = msg
        self.cancel_requested = True
        task = self.task
        if task is None or task.done():
            return False
        return True

# _cancel_future cancels future fut with message msg.
# if fut does not support cancelling with message, the message is saved in fut._cancel_message .
cdef _cancel_future(fut, msg):
    try:
        return fut.cancel(msg)
    except TypeError:
        # on py3 < 3.9 Future.cancel does not accept msg
        _ = fut.cancel()
        fut._cancel_message = msg
        return _


cdef class AsyncTask(Future):
    """Simplified ``asyncio.Task``.

    Steps are not scheduled but executed immediately; the context is ignored.
    """
    cdef CoroutineExecutor executor

    def __init__(self, coro, loop=None):
        Future.__init__(self, loop=loop)
        self.executor = CoroutineExecutor(self, coro)  # reference cycle
        self.executor.step()

    cpdef cancel(self, msg=None):
        """external cancel request."""
        return self.executor.cancel(msg)

    def _cancel(self, msg):
        """internal cancel request."""
        return Future.cancel(self, msg)


cdef class ConcurrentTask(ConcurrentFuture):
    """Task reporting to ``ConcurrentFuture``.

    Steps are not scheduled but executed immediately; the context is ignored.
    Cancel can be used only from IO thread.
    """
    cdef CoroutineExecutor executor

    def __init__(self, coro, loop):
        ConcurrentFuture.__init__(self, loop=loop)
        self.executor = CoroutineExecutor(self, coro)  # reference cycle
        loop.call_soon_threadsafe(self._start)

    cpdef _start(self):
        self.executor.step()

    cpdef cancel(self, msg=None):
        """external cancel request.

        cancel requests cancellation of the task.
        it is safe to call cancel only from IO thread.
        """
<<<<<<< HEAD
        # invoke CoroutineExecutor.cancel on the loop thread and wait for its result.
        # but run it directly to avoid deadlock if we are already on the loop thread.
        if get_ident() == self.loop_thread_id:  # with gil
            return self.executor.cancel(msg)
        self._cancel_via_loopthread(msg)

    def _cancel_via_loopthread(self, msg):  # cpdef does not allow to use closures
        sema = Lock()
        sema.acquire()
        res = [None]
        def _():
            try:
                x = self.executor.cancel(msg)
            except BaseException as e:
                x = e
            finally:
                res[0] = x
                sema.release()
        self._loop.call_soon_threadsafe(_)
        sema.acquire() # wait for the call to complete
        r = res[0]
        if isinstance(r, BaseException):
            raise r
        return r

=======
        return self.executor.cancel(msg)
>>>>>>> 4c954bea

    def _cancel(self, msg):
        """internal cancel request."""
        return ConcurrentFuture.cancel(self, msg)


# @coroutine - only py implementtion


run_coroutine_threadsafe = ConcurrentTask<|MERGE_RESOLUTION|>--- conflicted
+++ resolved
@@ -4,16 +4,8 @@
 cdef object CancelledError = asyncio.CancelledError
 cdef object InvalidStateError = asyncio.InvalidStateError
 cdef object get_event_loop = asyncio.get_event_loop
-<<<<<<< HEAD
-from threading import Event, Lock, get_ident
-from time import sleep
-=======
-import inspect
 from threading import Event
 from time import sleep
-
-from cpython cimport PY_MAJOR_VERSION
->>>>>>> 4c954bea
 
 
 cdef enum State:
@@ -389,35 +381,7 @@
         cancel requests cancellation of the task.
         it is safe to call cancel only from IO thread.
         """
-<<<<<<< HEAD
-        # invoke CoroutineExecutor.cancel on the loop thread and wait for its result.
-        # but run it directly to avoid deadlock if we are already on the loop thread.
-        if get_ident() == self.loop_thread_id:  # with gil
-            return self.executor.cancel(msg)
-        self._cancel_via_loopthread(msg)
-
-    def _cancel_via_loopthread(self, msg):  # cpdef does not allow to use closures
-        sema = Lock()
-        sema.acquire()
-        res = [None]
-        def _():
-            try:
-                x = self.executor.cancel(msg)
-            except BaseException as e:
-                x = e
-            finally:
-                res[0] = x
-                sema.release()
-        self._loop.call_soon_threadsafe(_)
-        sema.acquire() # wait for the call to complete
-        r = res[0]
-        if isinstance(r, BaseException):
-            raise r
-        return r
-
-=======
         return self.executor.cancel(msg)
->>>>>>> 4c954bea
 
     def _cancel(self, msg):
         """internal cancel request."""
