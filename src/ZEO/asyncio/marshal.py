##############################################################################
#
# Copyright (c) 2001, 2002 Zope Foundation and Contributors.
# All Rights Reserved.
#
# This software is subject to the provisions of the Zope Public License,
# Version 2.1 (ZPL).  A copy of the ZPL should accompany this distribution.
# THIS SOFTWARE IS PROVIDED "AS IS" AND ANY AND ALL EXPRESS OR IMPLIED
# WARRANTIES ARE DISCLAIMED, INCLUDING, BUT NOT LIMITED TO, THE IMPLIED
# WARRANTIES OF TITLE, MERCHANTABILITY, AGAINST INFRINGEMENT, AND FITNESS
# FOR A PARTICULAR PURPOSE
#
##############################################################################
"""Support for marshaling ZEO messages

Not to be confused with marshaling objects in ZODB.

We currently use pickle. In the future, we may use a
Python-independent format, or possibly a minimal pickle subset.
"""

import logging
from io import BytesIO

<<<<<<< HEAD
=======
from io import BytesIO
>>>>>>> 1f16336c
from .._compat import Unpickler, Pickler
from ..shortrepr import short_repr

logger = logging.getLogger(__name__)


def encoder(protocol, server=False):
    """Return a non-thread-safe encoder
    """

    if protocol[:1] == b'M':
        from msgpack import packb

        default = server_default if server else None

        def encode(*args):
            return packb(
                args, use_bin_type=True, default=default)

        return encode
    else:
        assert protocol[:1] == b'Z'

    f = BytesIO()
    getvalue = f.getvalue
    seek = f.seek
    truncate = f.truncate
    pickler = Pickler(f, 3)
    pickler.fast = 1
    dump = pickler.dump

    def encode(*args):
        seek(0)
        truncate()
        dump(args)
        return getvalue()

    return encode


def encode(*args):

    return encoder(b'Z')(*args)


def decoder(protocol):
    if protocol[:1] == b'M':
        from msgpack import unpackb

        def msgpack_decode(data):
            """Decodes msg and returns its parts"""
            return unpackb(data, raw=False, use_list=False)

        return msgpack_decode
    else:
        assert protocol[:1] == b'Z'
        return pickle_decode


def pickle_decode(msg):
    """Decodes msg and returns its parts"""
    unpickler = Unpickler(BytesIO(msg))
    unpickler.find_global = find_global
    try:
        # PyPy, zodbpickle, the non-c-accelerated version
        unpickler.find_class = find_global
    except AttributeError:
        pass
    try:
        return unpickler.load()  # msgid, flags, name, args
    except:  # NOQA: E722 bare except
        logger.error("can't decode message: %s" % short_repr(msg))
        raise


def server_decoder(protocol):
    if protocol[:1] == b'M':
        return decoder(protocol)
    else:
        assert protocol[:1] == b'Z'
        return pickle_server_decode


def pickle_server_decode(msg):
    """Decodes msg and returns its parts"""
    unpickler = Unpickler(BytesIO(msg))
    unpickler.find_global = server_find_global
    try:
        # PyPy, zodbpickle, the non-c-accelerated version
        unpickler.find_class = server_find_global
    except AttributeError:
        pass

    try:
        return unpickler.load()  # msgid, flags, name, args
    except:  # NOQA: E722 bare except
        logger.error("can't decode message: %s" % short_repr(msg))
        raise


def server_default(obj):
    if isinstance(obj, Exception):
        return reduce_exception(obj)
    else:
        return obj


def reduce_exception(exc):
    class_ = exc.__class__
    class_ = f'{class_.__module__}.{class_.__name__}'
    return class_, exc.__dict__ or exc.args


_globals = globals()
_silly = ('__doc__',)

exception_type_type = type(Exception)

_SAFE_MODULE_NAMES = (
    'ZopeUndo.Prefix', 'zodbpickle',
    'builtins', 'copy_reg', '__builtin__',
)


def find_global(module, name):
    """Helper for message unpickler"""
    try:
        m = __import__(module, _globals, _globals, _silly)
    except ImportError as msg:
        raise ImportError(f'import error {module}: {msg}')

    try:
        r = getattr(m, name)
    except AttributeError:
        raise ImportError(f'module {module} has no global {name}')

    safe = getattr(r, '__no_side_effects__', 0)
    if safe:
        return r

    # TODO:  is there a better way to do this?
    if type(r) == exception_type_type and issubclass(r, Exception):
        return r

    raise ImportError(f'Unsafe global: {module}.{name}')


def server_find_global(module, name):
    """Helper for message unpickler"""
    if module not in _SAFE_MODULE_NAMES:
        raise ImportError(f'Module not allowed: {module}')

    try:
        m = __import__(module, _globals, _globals, _silly)
    except ImportError as msg:
        raise ImportError(f'import error {module}: {msg}')

    try:
        r = getattr(m, name)
    except AttributeError:
        raise ImportError(f'module {module} has no global {name}')

    return r<|MERGE_RESOLUTION|>--- conflicted
+++ resolved
@@ -22,10 +22,7 @@
 import logging
 from io import BytesIO
 
-<<<<<<< HEAD
-=======
 from io import BytesIO
->>>>>>> 1f16336c
 from .._compat import Unpickler, Pickler
 from ..shortrepr import short_repr
 
