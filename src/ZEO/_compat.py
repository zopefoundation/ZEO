--- conflicted
+++ resolved
@@ -17,10 +17,7 @@
 import platform
 import _thread as thread
 from threading import get_ident
-<<<<<<< HEAD
-=======
 from io import StringIO
->>>>>>> 77634581
 
 from ZODB._compat import BytesIO  # NOQA: F401 unused import
 from zodbpickle.pickle import dump
@@ -28,13 +25,6 @@
 from zodbpickle.pickle import loads
 from zodbpickle.pickle import Pickler
 from zodbpickle.pickle import Unpickler as _Unpickler
-
-<<<<<<< HEAD
-try:
-    from cStringIO import StringIO  # NOQA: F401 unused import
-except ImportError:
-    from io import StringIO  # NOQA: F401 unused import
-
 
 PYPY = getattr(platform, 'python_implementation', lambda: None)() == 'PyPy'
 WIN = sys.platform.startswith('win')
@@ -46,18 +36,6 @@
 
     find_global = None
 
-=======
-PYPY = getattr(platform, 'python_implementation', lambda: None)() == 'PyPy'
-WIN = sys.platform.startswith('win')
-
-
-class Unpickler(_Unpickler):
-    # Python 3 doesn't allow assignments to find_global,
-    # instead, find_class can be overridden
-
-    find_global = None
-
->>>>>>> 77634581
     def find_class(self, modulename, name):
         if self.find_global is None:
             return super(Unpickler, self).find_class(modulename, name)
