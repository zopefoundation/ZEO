--- conflicted
+++ resolved
@@ -15,61 +15,33 @@
 """
 import sys
 import platform
+import _thread as thread
+from threading import get_ident
 
-<<<<<<< HEAD
+from ZODB._compat import BytesIO  # NOQA: F401 unused import
+from zodbpickle.pickle import dump
+from zodbpickle.pickle import dumps
+from zodbpickle.pickle import loads
+from zodbpickle.pickle import Pickler
+from zodbpickle.pickle import Unpickler as _Unpickler
+
+try:
+    from cStringIO import StringIO  # NOQA: F401 unused import
+except ImportError:
+    from io import StringIO  # NOQA: F401 unused import
+
+
 PYPY = getattr(platform, 'python_implementation', lambda: None)() == 'PyPy'
 WIN = sys.platform.startswith('win')
 
-from zodbpickle.pickle import Pickler, Unpickler as _Unpickler, dump, dumps, loads
+
 class Unpickler(_Unpickler):
     # Python 3 doesn't allow assignments to find_global,
     # instead, find_class can be overridden
-=======
-from ZODB._compat import BytesIO  # NOQA: F401 unused import
-
-PY3 = sys.version_info[0] >= 3
-PY32 = sys.version_info[:2] == (3, 2)
-PYPY = getattr(platform, 'python_implementation', lambda: None)() == 'PyPy'
-WIN = sys.platform.startswith('win')
-
-if PY3:
-    from zodbpickle.pickle import dump
-    from zodbpickle.pickle import dumps
-    from zodbpickle.pickle import loads
-    from zodbpickle.pickle import Pickler
-    from zodbpickle.pickle import Unpickler as _Unpickler
-
-    class Unpickler(_Unpickler):
-        # Py3: Python 3 doesn't allow assignments to find_global,
-        # instead, find_class can be overridden
->>>>>>> dd8cb37d
 
     find_global = None
 
     def find_class(self, modulename, name):
         if self.find_global is None:
             return super(Unpickler, self).find_class(modulename, name)
-        return self.find_global(modulename, name)
-
-<<<<<<< HEAD
-# String and Bytes IO
-from ZODB._compat import BytesIO
-
-import _thread as thread
-from threading import get_ident
-=======
-if PY3:
-    import _thread as thread  # NOQA: F401 unused import
-    if PY32:
-        from threading import _get_ident as get_ident  # NOQA: F401 unused
-    else:
-        from threading import get_ident  # NOQA: F401 unused import
-else:
-    import thread  # NOQA: F401 unused import
-    from thread import get_ident  # NOQA: F401 unused import
->>>>>>> dd8cb37d
-
-try:
-    from cStringIO import StringIO  # NOQA: F401 unused import
-except ImportError:
-    from io import StringIO  # NOQA: F401 unused import+        return self.find_global(modulename, name)