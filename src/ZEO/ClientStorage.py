##############################################################################
#
# Copyright (c) 2001, 2002, 2003 Zope Foundation and Contributors.
# All Rights Reserved.
#
# This software is subject to the provisions of the Zope Public License,
# Version 2.1 (ZPL).  A copy of the ZPL should accompany this distribution.
# THIS SOFTWARE IS PROVIDED "AS IS" AND ANY AND ALL EXPRESS OR IMPLIED
# WARRANTIES ARE DISCLAIMED, INCLUDING, BUT NOT LIMITED TO, THE IMPLIED
# WARRANTIES OF TITLE, MERCHANTABILITY, AGAINST INFRINGEMENT, AND FITNESS
# FOR A PARTICULAR PURPOSE
#
##############################################################################
"""The ClientStorage class and the exceptions that it may raise.

Public contents of this module:

ClientStorage -- the main class, implementing the Storage API

"""
import logging
import os
import re
import socket
import stat
import sys
import threading
import time
import weakref
from binascii import hexlify

import BTrees.OOBTree

import zc.lockfile
import ZODB
import ZODB.BaseStorage
import ZODB.ConflictResolution
import ZODB.interfaces
import zope.interface
import six

from persistent.TimeStamp import TimeStamp
from ZEO._compat import get_ident
from ZEO._compat import WIN
from ZEO.Exceptions import ClientDisconnected
from ZEO.TransactionBuffer import TransactionBuffer
from ZODB import POSException
from ZODB import utils

import ZEO.asyncio.client
import ZEO.cache

logger = logging.getLogger(__name__)


def tid2time(tid):
    return str(TimeStamp(tid))


def get_timestamp(prev_ts=None):
    """Internal helper to return a unique TimeStamp instance.

    If the optional argument is not None, it must be a TimeStamp; the
    return value is then guaranteed to be at least 1 microsecond later
    the argument.

    """
    t = time.time()
    t = TimeStamp(*time.gmtime(t)[:5] + (t % 60,))
    if prev_ts is not None:
        t = t.laterThan(prev_ts)
    return t


MB = 1024**2


@zope.interface.implementer(ZODB.interfaces.IMultiCommitStorage)
class ClientStorage(ZODB.ConflictResolution.ConflictResolvingStorage):
    """A storage class that is a network client to a remote storage.

    This is a faithful implementation of the Storage API.

    This class is thread-safe; transactions are serialized in
    tpc_begin().

    """

    def __init__(self, addr, storage='1', cache_size=20 * MB,
                 name='', wait_timeout=None,
                 disconnect_poll=None,
                 read_only=0, read_only_fallback=0,
                 blob_dir=None, shared_blob_dir=False,
                 blob_cache_size=None, blob_cache_size_check=10,
                 client_label=None,
                 cache=None,
                 ssl=None, ssl_server_hostname=None,
                 # Mostly ignored backward-compatability options
                 client=None, var=None,
                 min_disconnect_poll=1, max_disconnect_poll=None,
                 wait=True,
                 drop_cache_rather_verify=True,
                 credentials=None,
                 server_sync=False,
                 # The ZODB-define ZConfig support may ball these:
                 username=None, password=None, realm=None,
                 # For tests:
                 _client_factory=ZEO.asyncio.client.ClientThread,
                 ):
        """ClientStorage constructor.

        This is typically invoked from a custom_zodb.py file.

        All arguments except addr should be keyword arguments.

        Arguments:

        addr
            The server address(es).  This is either a list of
            addresses or a single address.  Each address can be a
            (hostname, port) tuple to signify a TCP/IP connection or
            a pathname string to signify a Unix domain socket
            connection.  A hostname may be a DNS name or a dotted IP
            address.  Required.

            All addresses are assumed to serve (essentially)
            the same (potentially replicated) storage.
            A connection tries to connect to those addresses;
            the first successful connection establishment with
            the called for ("read_only" or "writable") capabilities
            is selected and used for storage interaction until
            the connection is lost. In that case, a
            reconnection is tried.
            If ``ClientStorage`` calls for the "writable" capability
            but allows for a "read only" fallback,,
            a read only connection can be used as a fallback;
            if a writable connection becomes available later, a
            switch to this connection is performed.

        storage
            The server storage name, defaulting to '1'.  The name must
            match one of the storage names supported by the server(s)
            specified by the addr argument.

        cache_size
            The disk cache size, defaulting to 20 megabytes.
            This is passed to the ClientCache constructor.

        name
            The storage name, defaulting to a combination of the
            address and the server storage name.  This is used to
            construct the response to getName()

        wait_timeout
            Maximum time (seconds) to wait for connections,
            defaulting to 30.
            Note: the timeout applies only to [re]connect.
            Normal operations can take arbitrary long. This
            is important for long running operations, such as ``pack``.

        read_only
            A flag indicating whether this should be a
            read-only storage, defaulting to false (i.e. writing is
            allowed by default).

        read_only_fallback
            A flag indicating whether a read-only
            remote storage should be acceptable as a fallback when no
            writable storages are available.  Defaults to false.  At
            most one of read_only and read_only_fallback should be
            true.

        blob_dir
            directory path for blob data.  'blob data' is data that
            is retrieved via the loadBlob API.

        shared_blob_dir
            Flag whether the blob_dir is a server-shared filesystem
            that should be used instead of transferring blob data over
            the ZEO protocol.

        blob_cache_size
            Maximum size of the ZEO blob cache, in bytes.  If not set, then
            the cache size isn't checked and the blob directory will
            grow without bound.

            This option is ignored if shared_blob_dir is true.

        blob_cache_size_check
            Cache check size as percent of blob_cache_size.  The ZEO
            cache size will be checked when this many bytes have been
            loaded into the cache. Defaults to 10% of the blob cache
            size.   This option is ignored if shared_blob_dir is true.

        client_label
            A label to include in server log messages for the client.

        cache
            A cache object or a file path (relative or absolute).
            Defaults to None, in which case the cache is determined
            from client and var.

        ssl
            An ssl client context (i.e. with purpose "ServerAuth")
            to call for SSL connections.

        ssl_server_hostname
            The server hostname - used during the SSL authentication check

        client
        var
            If cache is None, client determines the cache:
            if it is None, then a non persisent cache is used;
            otherwie, client is used together with var (defaults
            to the current working directory) to construct the
            file path for the persistent cache file

        wait
            Wait for server connection, defaulting to true.

        credentials
        username
        password
        realm
        disconnect_poll
        min_disconnect_poll
        max_disconnect_poll
        drop_cache_rather_verify
        server_sync
            ignored; retained (as parameters) for compatibility
        """

        if isinstance(addr, int):
            addr = ('127.0.0.1', addr)

        self.__name__ = name or str(addr)  # Standard convention for storages

        if isinstance(addr, six.string_types):
            if WIN:
                raise ValueError("Unix sockets are not available on Windows")
            addr = [addr]
        elif (isinstance(addr, tuple) and len(addr) == 2 and
              isinstance(addr[0], six.string_types) and
              isinstance(addr[1], int)):
            addr = [addr]

        logger.info(
            "%s %s (pid=%d) created %s/%s for storage: %r",
            self.__name__,
            self.__class__.__name__,
            os.getpid(),
            read_only and "RO" or "RW",
            read_only_fallback and "fallback" or "normal",
            storage,
            )

        self._is_read_only = read_only
        self._read_only_fallback = read_only_fallback

        self._addr = addr  # For tests

        self._iterators = weakref.WeakValueDictionary()
        self._iterator_ids = set()
        self._storage = storage

        # _server_addr is used by sortKey()
        self._server_addr = None

        self._client_label = client_label

        self._info = {'length': 0, 'size': 0, 'name': 'ZEO Client',
                      'supportsUndo': 0, 'interfaces': ()}

        self._db = None

        self._oids = []  # List of pre-fetched oids from server

        cache = self._cache = open_cache(
            cache, var, client, storage, cache_size)

        # XXX need to check for POSIX-ness here
        self.blob_dir = blob_dir
        self.shared_blob_dir = shared_blob_dir

        if blob_dir is not None:
            # Avoid doing this import unless we need it, as it
            # currently requires pywin32 on Windows.
            import ZODB.blob
            if shared_blob_dir:
                self.fshelper = ZODB.blob.FilesystemHelper(blob_dir)
            else:
                if 'zeocache' not in ZODB.blob.LAYOUTS:
                    ZODB.blob.LAYOUTS['zeocache'] = BlobCacheLayout()
                self.fshelper = ZODB.blob.FilesystemHelper(
                    blob_dir, layout_name='zeocache')
                self.fshelper.create()
        else:
            self.fshelper = None

        self._blob_cache_size = blob_cache_size
        self._blob_data_bytes_loaded = 0
        if blob_cache_size is not None:
            assert blob_cache_size_check < 100
            self._blob_cache_size_check = (
                blob_cache_size * blob_cache_size_check // 100)
            self._check_blob_size()

        self._server = _client_factory(
            addr, self, cache, storage,
            ZEO.asyncio.client.Fallback if read_only_fallback else read_only,
            wait_timeout or 30,
<<<<<<< HEAD
            ssl = ssl, ssl_server_hostname=ssl_server_hostname,
=======
            ssl=ssl, ssl_server_hostname=ssl_server_hostname,
            credentials=credentials,
>>>>>>> dd8cb37d
            )
        self._call = self._server.call
        self._async = self._server.async_
        self._async_iter = self._server.async_iter
        self._wait = self._server.wait

        self._commit_lock = threading.Lock()

        if wait:
            try:
                self._wait()
            except Exception:
                # No point in keeping the server going if the storage
                # creation fails
                self._server.close()
                raise

    def new_addr(self, addr):
        self._addr = addr
        self._server.new_addrs(self._normalize_addr(addr))

    def _normalize_addr(self, addr):
        if isinstance(addr, int):
            addr = ('127.0.0.1', addr)

        if isinstance(addr, str):
            addr = [addr]
        elif (isinstance(addr, tuple) and len(addr) == 2 and
              isinstance(addr[0], str) and isinstance(addr[1], int)):
            addr = [addr]
        return addr

    def close(self):
        "Storage API: finalize the storage, releasing external resources."
        self._server.close()

        if self._check_blob_size_thread is not None:
            self._check_blob_size_thread.join()

    _check_blob_size_thread = None

    def _check_blob_size(self, bytes=None):
        if self._blob_cache_size is None:
            return
        if self.shared_blob_dir or not self.blob_dir:
            return

        if (bytes is not None) and (bytes < self._blob_cache_size_check):
            return

        self._blob_data_bytes_loaded = 0

        target = max(self._blob_cache_size - self._blob_cache_size_check, 0)

        check_blob_size_thread = threading.Thread(
            target=_check_blob_cache_size,
            args=(self.blob_dir, target),
            name="%s zeo client check blob size thread" % self.__name__,
            )
        check_blob_size_thread.setDaemon(True)
        check_blob_size_thread.start()
        self._check_blob_size_thread = check_blob_size_thread

    def registerDB(self, db):
        """Storage API: register a database for invalidation messages.

        This is called by ZODB.DB (and by some tests).

        The storage isn't really ready to use until after this call.
        """
        super(ClientStorage, self).registerDB(db)
        self._db = db

    def is_connected(self, test=False):
        """Return whether the storage is currently connected to a server."""
        return self._server.is_connected()

    def sync(self):
        # The separate async thread should keep us up to date
        pass

    _connection_generation = 0

    def notify_connected(self, conn, info):
        self.set_server_addr(conn.get_peername())
        self.protocol_version = conn.protocol_version
        self._is_read_only = conn.is_read_only()

        # invalidate our db cache
        if self._db is not None:
            self._db.invalidateCache()

        logger.info("%s %s to storage: %s",
                    self.__name__,
                    'Reconnected' if self._connection_generation
                    else 'Connected',
                    self._server_addr)

        self._connection_generation += 1

        if self._client_label:
            conn.call_async('set_client_label', self._client_label)

        self._info.update(info)

        for iface in (ZODB.interfaces.IStorageRestoreable,
                      ZODB.interfaces.IStorageIteration,
                      ZODB.interfaces.IStorageUndoable,
                      ZODB.interfaces.IStorageCurrentRecordIteration,
                      ZODB.interfaces.IBlobStorage,
                      ZODB.interfaces.IExternalGC):
            if (iface.__module__, iface.__name__) in \
               self._info.get('interfaces', ()):
                zope.interface.alsoProvides(self, iface)

        if self.protocol_version[1:] >= b'5':
<<<<<<< HEAD
            self.ping = lambda : self._call('ping', timeout=0)
        else:
            self.ping = lambda : self._call('lastTransaction', timeout=0)
=======
            self.ping = lambda: self._call('ping')
        else:
            self.ping = lambda: self._call('lastTransaction')
>>>>>>> dd8cb37d


    def set_server_addr(self, addr):
        # Normalize server address and convert to string
        if isinstance(addr, str):
            self._server_addr = addr
        else:
            assert isinstance(addr, tuple)
            # If the server is on a remote host, we need to guarantee
            # that all clients used the same name for the server.  If
            # they don't, the sortKey() may be different for each client.
            # The best solution seems to be the official name reported
            # by gethostbyaddr().
            host = addr[0]
            try:
                canonical, aliases, addrs = socket.gethostbyaddr(host)
            except socket.error as err:
                logger.debug("%s Error resolving host: %s (%s)",
                             self.__name__, host, err)
                canonical = host
            self._server_addr = str((canonical, addr[1]))

    def sortKey(self):
        # XXX sortKey should be explicit, possibly based on database name.

        # If the client isn't connected to anything, it can't have a
        # valid sortKey().  Raise an error to stop the transaction early.
        if self._server_addr is None:
            raise ClientDisconnected
        else:
            return '%s:%s' % (self._storage, self._server_addr)

    def notify_disconnected(self):
        """Internal: notify that the server connection was terminated.

        This is called by ConnectionManager when the connection is
        closed or when certain problems with the connection occur.

        """
        logger.info("%s Disconnected from storage: %r",
                    self.__name__, self._server_addr)
        self._iterator_gc(True)
        self._connection_generation += 1
        self._is_read_only = self._server.is_read_only()

    def __len__(self):
        """Return the size of the storage."""
        # TODO:  Is this method used?
        return self._info['length']

    def getName(self):
        """Storage API: return the storage name as a string.

        The return value consists of two parts: the name as determined
        by the name and addr argments to the ClientStorage
        constructor, and the string 'connected' or 'disconnected' in
        parentheses indicating whether the storage is (currently)
        connected.

        """
        return "%s (%s)" % (
            self.__name__,
            self.is_connected() and "connected" or "disconnected")

    def getSize(self):
        """Storage API: an approximate size of the database, in bytes."""
        return self._info['size']

    def supportsUndo(self):
        """Storage API: return whether we support undo."""
        return self._info['supportsUndo']

    def is_read_only(self):
        """Storage API: return whether we are in read-only mode.
        """
        return self._is_read_only or self._server.is_read_only()

    isReadOnly = is_read_only

    def _check_trans(self, trans, meth):
        """Internal helper to check a transaction argument for sanity."""
        if self._is_read_only:
            raise POSException.ReadOnlyError()

        try:
            buf = trans.data(self)
        except KeyError:
            buf = None

        if buf is None:
            raise POSException.StorageTransactionError(
                "Transaction not committing", meth, trans)

        if buf.connection_generation != self._connection_generation:
            # We were disconnected, so this one is poisoned
            raise ClientDisconnected(meth, 'on a disconnected transaction')

        return buf

    def history(self, oid, size=1):
        """Storage API: return a sequence of HistoryEntry objects.
        """
        return self._call('history', oid, size)

    def record_iternext(self, next=None):
        """Storage API: get the next database record.

        This is part of the conversion-support API.
        """
        return self._call('record_iternext', next)

    def getTid(self, oid):
        # XXX deprecated: but ZODB tests use this. They shouldn't
        return self._call('getTid', oid)

    def loadSerial(self, oid, serial):
        """Storage API: load a historical revision of an object."""
        return self._call('loadSerial', oid, serial)

    def load(self, oid, version=''):
        result = self.loadBefore(oid, utils.maxtid)
        if result is None:
            raise POSException.POSKeyError(oid)
        return result[:2]

    def loadBefore(self, oid, tid):
        result = self._cache.loadBefore(oid, tid)
        if result:
            return result

        return self._server.load_before(oid, tid)

    def prefetch(self, oids, tid):
        self._server.prefetch(oids, tid)

    def new_oid(self):
        """Storage API: return a new object identifier.
        """
        if self._is_read_only:
            raise POSException.ReadOnlyError()

        while 1:
            try:
                return self._oids.pop()
            except IndexError:
                pass  # We ran out. We need to get some more.

            self._oids[:0] = reversed(self._call('new_oids'))

    def pack(self, t=None, referencesf=None, wait=1, days=0):
        """Storage API: pack the storage.

        Deviations from the Storage API: the referencesf argument is
        ignored; two additional optional arguments wait and days are
        provided:

        wait -- a flag indicating whether to wait for the pack to
            complete; defaults to true.

        days -- a number of days to subtract from the pack time;
            defaults to zero.

        """
        # TODO: Is it okay that read-only connections allow pack()?
        # rf argument ignored; server will provide its own implementation
        if t is None:
            t = time.time()
        t = t - (days * 86400)
        return self._call('pack', t, wait)

    def store(self, oid, serial, data, version, txn):
        """Storage API: store data for an object."""
        assert not version

        tbuf = self._check_trans(txn, 'store')
        self._async('storea', oid, serial, data, id(txn))
        tbuf.store(oid, data)

    def checkCurrentSerialInTransaction(self, oid, serial, transaction):
        self._check_trans(transaction, 'checkCurrentSerialInTransaction')
        self._async(
            'checkCurrentSerialInTransaction', oid, serial, id(transaction))

    def storeBlob(self, oid, serial, data, blobfilename, version, txn):
        """Storage API: store a blob object."""
        assert not version
        tbuf = self._check_trans(txn, 'storeBlob')

        # Grab the file right away. That way, if we don't have enough
        # room for a copy, we'll know now rather than in tpc_finish.
        # Also, this releaves the client of having to manage the file
        # (or the directory contianing it).
        self.fshelper.getPathForOID(oid, create=True)
        fd, target = self.fshelper.blob_mkstemp(oid, serial)
        os.close(fd)

        # It's a bit odd (and impossible on windows) to rename over
        # an existing file.  We'll use the temporary file name as a base.
        target += '-'
        ZODB.blob.rename_or_copy_blob(blobfilename, target)
        os.remove(target[:-1])

        serials = self.store(oid, serial, data, '', txn)
        if self.shared_blob_dir:
            self._async(
                'storeBlobShared',
                oid, serial, data, os.path.basename(target), id(txn))
        else:

            # Store a blob to the server.  We don't want to read all of
            # the data into memory, so we use a message iterator.  This
            # allows us to read the blob data as needed.

            def store():
                yield ('storeBlobStart', ())
                f = open(target, 'rb')
                while 1:
                    chunk = f.read(59000)
                    if not chunk:
                        break
                    yield ('storeBlobChunk', (chunk, ))
                f.close()
                yield ('storeBlobEnd', (oid, serial, data, id(txn)))

            self._async_iter(store())
            tbuf.storeBlob(oid, target)

        return serials

    def receiveBlobStart(self, oid, serial):
        blob_filename = self.fshelper.getBlobFilename(oid, serial)
        assert not os.path.exists(blob_filename)
        lockfilename = os.path.join(os.path.dirname(blob_filename), '.lock')
        assert os.path.exists(lockfilename)
        blob_filename += '.dl'
        assert not os.path.exists(blob_filename)
        f = open(blob_filename, 'wb')
        f.close()

    def receiveBlobChunk(self, oid, serial, chunk):
        blob_filename = self.fshelper.getBlobFilename(oid, serial)+'.dl'
        assert os.path.exists(blob_filename)
        f = open(blob_filename, 'r+b')
        f.seek(0, 2)
        f.write(chunk)
        f.close()
        self._blob_data_bytes_loaded += len(chunk)
        self._check_blob_size(self._blob_data_bytes_loaded)

    def receiveBlobStop(self, oid, serial):
        blob_filename = self.fshelper.getBlobFilename(oid, serial)
        os.rename(blob_filename+'.dl', blob_filename)
        os.chmod(blob_filename, stat.S_IREAD)

    def deleteObject(self, oid, serial, txn):
        tbuf = self._check_trans(txn, 'deleteObject')
        self._async('deleteObject', oid, serial, id(txn))
        tbuf.store(oid, None)

    def loadBlob(self, oid, serial):
        # Load a blob.  If it isn't present and we have a shared blob
        # directory, then assume that it doesn't exist on the server
        # and return None.

        if self.fshelper is None:
            raise POSException.Unsupported("No blob cache directory is "
                                           "configured.")

        blob_filename = self.fshelper.getBlobFilename(oid, serial)
        if self.shared_blob_dir:
            if os.path.exists(blob_filename):
                return blob_filename
            else:
                # We're using a server shared cache.  If the file isn't
                # here, it's not anywhere.
                raise POSException.POSKeyError(
                        "No blob file at %s" % blob_filename, oid, serial)

        if os.path.exists(blob_filename):
            return _accessed(blob_filename)

        # First, we'll create the directory for this oid, if it doesn't exist.
        self.fshelper.createPathForOID(oid)

        # OK, it's not here and we (or someone) needs to get it.  We
        # want to avoid getting it multiple times.  We want to avoid
        # getting it multiple times even accross separate client
        # processes on the same machine. We'll use file locking.

        lock = _lock_blob(blob_filename)
        try:
            # We got the lock, so it's our job to download it.  First,
            # we'll double check that someone didn't download it while we
            # were getting the lock:

            if os.path.exists(blob_filename):
                return _accessed(blob_filename)

            # Ask the server to send it to us.  When this function
            # returns, it will have been sent. (The recieving will
            # have been handled by the asyncore thread.)

            self._call('sendBlob', oid, serial)

            if os.path.exists(blob_filename):
                return _accessed(blob_filename)

            raise POSException.POSKeyError("No blob file", oid, serial)

        finally:
            lock.close()

    def openCommittedBlobFile(self, oid, serial, blob=None):
        blob_filename = self.loadBlob(oid, serial)
        try:
            if blob is None:
                return open(blob_filename, 'rb')
            else:
                return ZODB.blob.BlobFile(blob_filename, 'r', blob)
        except (IOError):
            # The file got removed while we were opening.
            # Fall through and try again with the protection of the lock.
            pass

        lock = _lock_blob(blob_filename)
        try:
            blob_filename = self.fshelper.getBlobFilename(oid, serial)
            if not os.path.exists(blob_filename):
                if self.shared_blob_dir:
                    # We're using a server shared cache.  If the file isn't
                    # here, it's not anywhere.
                    raise POSException.POSKeyError("No blob file", oid, serial)
                self._call('sendBlob', oid, serial)
                if not os.path.exists(blob_filename):
                    raise POSException.POSKeyError("No blob file", oid, serial)

            _accessed(blob_filename)
            if blob is None:
                return open(blob_filename, 'rb')
            else:
                return ZODB.blob.BlobFile(blob_filename, 'r', blob)
        finally:
            lock.close()

    def temporaryDirectory(self):
        return self.fshelper.temp_dir

    def tpc_vote(self, txn):
        """Storage API: vote on a transaction.
        """
        tbuf = self._check_trans(txn, 'tpc_vote')
        try:

            conflicts = True
            vote_attempts = 0
            while conflicts and vote_attempts < 9:  # 9? Mainly avoid inf. loop
                conflicts = False
                for oid in self._call('vote', id(txn)) or ():
                    if isinstance(oid, dict):
                        # Conflict, let's try to resolve it
                        conflicts = True
                        conflict = oid
                        oid = conflict['oid']
                        committed, read = conflict['serials']
                        data = self.tryToResolveConflict(
                            oid, committed, read, conflict['data'])
                        self._async('storea', oid, committed, data, id(txn))
                        tbuf.resolve(oid, data)
                    else:
                        tbuf.server_resolve(oid)

                vote_attempts += 1

        except POSException.StorageTransactionError:
            # Hm, we got disconnected and reconnected bwtween
            # _check_trans and voting. Let's chack the transaction again:
            self._check_trans(txn, 'tpc_vote')
            raise

        except POSException.ConflictError as err:
            oid = getattr(err, 'oid', None)
            if oid is not None:
                # This is a band-aid to help recover from a situation
                # that shouldn't happen.  A Client somehow misses some
                # invalidations and has out of date data in its
                # cache. We need some whay to invalidate the cache
                # entry without invalidations. So, if we see a
                # (unresolved) conflict error, we assume that the
                # cache entry is bad and invalidate it.
                self._cache.invalidate(oid, None)
            raise

        if tbuf.exception:
            raise tbuf.exception

        if tbuf.server_resolved or tbuf.client_resolved:
            return list(tbuf.server_resolved) + list(tbuf.client_resolved)
        else:
            return None

    def tpc_transaction(self):
        return self._transaction

    def tpc_begin(self, txn, tid=None, status=' '):
        """Storage API: begin a transaction."""
        if self._is_read_only:
            raise POSException.ReadOnlyError()

        try:
            tbuf = txn.data(self)
        except AttributeError:
            # Gaaaa. This is a recovery transaction. Work around this
            # until we can think of something better. XXX
            tb = {}
            txn.data = tb.__getitem__
            txn.set_data = tb.__setitem__
        except KeyError:
            pass
        else:
            if tbuf is not None:
                raise POSException.StorageTransactionError(
                    "Duplicate tpc_begin calls for same transaction")

        txn.set_data(self, TransactionBuffer(self._connection_generation))

        # XXX we'd like to allow multiple transactions at a time at some point,
        # but for now, due to server limitations, TCBOO.
        self._commit_lock.acquire()
        self._tbuf = txn.data(self)

        try:
            self._async(
                'tpc_begin', id(txn),
                txn.user, txn.description, txn.extension, tid, status)
        except ClientDisconnected:
            self.tpc_end(txn)
            raise

    def tpc_end(self, txn):
        tbuf = txn.data(self)
        if tbuf is not None:
            tbuf.close()
            txn.set_data(self, None)
            self._commit_lock.release()

    def lastTransaction(self):
        return self._cache.getLastTid()

    def tpc_abort(self, txn, timeout=None):
        """Storage API: abort a transaction.

        (The timeout keyword argument is for tests to wait longer than
        they normally would.)
        """
        try:
            tbuf = txn.data(self)  # NOQA: F841 unused variable
        except KeyError:
            return

        try:
            # Caution:  Are there any exceptions that should prevent an
            # abort from occurring?  It seems wrong to swallow them
            # all, yet you want to be sure that other abort logic is
            # executed regardless.
            try:
                # It's tempting to make an asynchronous call here, but
                # it's useful for it to be synchronous because, if we
                # failed due to a disconnect, synchronous calls will
                # wait a little while in hopes of reconnecting.  If
                # we're able to reconnect and retry the transaction,
                # ten it might succeed!
                if timeout is not None:
                    self._call('tpc_abort', id(txn), timeout=timeout)
                else:
                    self._call('tpc_abort', id(txn))
            except ClientDisconnected:
                logger.debug("%s ClientDisconnected in tpc_abort() ignored",
                             self.__name__)
        finally:
            self._iterator_gc()
            self.tpc_end(txn)

    def tpc_finish(self, txn, f=lambda tid: None):
        """Storage API: finish a transaction."""
        tbuf = self._check_trans(txn, 'tpc_finish')

        try:
            tid = self._server.tpc_finish(id(txn), tbuf, f)
        finally:
            self.tpc_end(txn)
            self._iterator_gc()

        self._update_blob_cache(tbuf, tid)

        return tid

    def _update_blob_cache(self, tbuf, tid):
        """Internal helper move blobs updated by a transaction to the cache.
        """

        # Not sure why _update_cache() would be called on a closed storage.
        if self._cache is None:
            return

        if self.fshelper is not None:
            blobs = tbuf.blobs
            had_blobs = False
            while blobs:
                oid, blobfilename = blobs.pop()
                self._blob_data_bytes_loaded += os.stat(blobfilename).st_size
                self.fshelper.getPathForOID(oid, create=True)
                target_blob_file_name = self.fshelper.getBlobFilename(oid, tid)
                lock = _lock_blob(target_blob_file_name)
                try:
                    ZODB.blob.rename_or_copy_blob(
                        blobfilename,
                        target_blob_file_name,
                        )
                finally:
                    lock.close()
                had_blobs = True

            if had_blobs:
                self._check_blob_size(self._blob_data_bytes_loaded)

    def undo(self, trans_id, txn):
        """Storage API: undo a transaction.

        This is executed in a transactional context.  It has no effect
        until the transaction is committed.  It can be undone itself.

        Zope uses this to implement undo unless it is not supported by
        a storage.

        """
        self._check_trans(txn, 'undo')
        self._async('undoa', trans_id, id(txn))

    def undoInfo(self, first=0, last=-20, specification=None):
        """Storage API: return undo information."""
        return self._call('undoInfo', first, last, specification)

    def undoLog(self, first=0, last=-20, filter=None):
        """Storage API: return a sequence of TransactionDescription objects.

        The filter argument should be None or left unspecified, since
        it is impossible to pass the filter function to the server to
        be executed there.  If filter is not None, an empty sequence
        is returned.

        """
        if filter is not None:
            return []
        return self._call('undoLog', first, last)

    # Recovery support

    def copyTransactionsFrom(self, other, verbose=0):
        """Copy transactions from another storage.

        This is typically used for converting data from one storage to
        another.  `other` must have an .iterator() method.
        """
        ZODB.BaseStorage.copy(other, self, verbose)

    def restore(self, oid, serial, data, version, prev_txn, transaction):
        """Write data already committed in a separate database."""
        assert not version
        self._check_trans(transaction, 'restore')
        self._async('restorea', oid, serial, data, prev_txn, id(transaction))

    # Below are methods invoked by the StorageServer

    def serialnos(self, args):
        """Server callback to pass a list of changed (oid, serial) pairs.
        """
        self._tbuf.serialnos(args)

    def info(self, dict):
        """Server callback to update the info dictionary."""
        self._info.update(dict)

    def invalidateCache(self):
        if self._db is not None:
            self._db.invalidateCache()

    def invalidateTransaction(self, tid, oids):
        """Server callback: Invalidate objects modified by tid."""
        if self._db is not None:
            self._db.invalidate(tid, oids)

    # IStorageIteration

    def iterator(self, start=None, stop=None):
        """Return an IStorageTransactionInformation iterator."""
        # iids are "iterator IDs" that can be used to query an iterator whose
        # status is held on the server.
        iid = self._call('iterator_start', start, stop)
        return self._setup_iterator(TransactionIterator, iid)

    def _setup_iterator(self, factory, iid, *args):
        self._iterators[iid] = iterator = factory(self, iid, *args)
        self._iterator_ids.add(iid)
        return iterator

    def _forget_iterator(self, iid):
        self._iterators.pop(iid, None)
        self._iterator_ids.remove(iid)

    def _iterator_gc(self, disconnected=False):
        if not self._iterator_ids:
            return

        if disconnected:
            for i in self._iterators.values():
                i._iid = -1
            self._iterators.clear()
            self._iterator_ids.clear()
            return

        # Recall that self._iterators is a WeakValueDictionary. Under
        # non-refcounted implementations like PyPy, this means that
        # unreachable iterators (and their IDs) may still be in this
        # map for some arbitrary period of time (until the next
        # garbage collection occurs.) This is fine: the server
        # supports being asked to GC the same iterator ID more than
        # once. Iterator ids can be reused, but only after a server
        # restart, after which we had already been called with
        # `disconnected` True and so had cleared out our map anyway,
        # plus we simply replace whatever is in the map if we get a
        # duplicate id---and duplicates at that point would be dead
        # objects waiting to be cleaned up. So there's never any risk
        # of confusing TransactionIterator objects that are in use.
        iids = self._iterator_ids - set(self._iterators)
        # let tests know we've been called:
        self._iterators._last_gc = time.time()
        if iids:
            try:
                self._async('iterator_gc', list(iids))
            except ClientDisconnected:
                # If we get disconnected, all of the iterators on the
                # server are thrown away.  We should clear ours too:
                return self._iterator_gc(True)
            self._iterator_ids -= iids

    def server_status(self, **kw):
        """supported keywords: ``timeout``."""
        return self._call('server_status', **kw)


class TransactionIterator(object):

    def __init__(self, storage, iid, *args):
        self._storage = storage
        self._iid = iid
        self._ended = False

    def __iter__(self):
        return self

    def __next__(self):
        if self._ended:
            raise StopIteration()

        if self._iid < 0:
            raise ClientDisconnected("Disconnected iterator")

        tx_data = self._storage._call('iterator_next', self._iid)
        if tx_data is None:
            # The iterator is exhausted, and the server has already
            # disposed it.
            self._ended = True
            self._storage._forget_iterator(self._iid)
            raise StopIteration()

        return ClientStorageTransactionInformation(
            self._storage, self, *tx_data)

    next = __next__


class ClientStorageTransactionInformation(ZODB.BaseStorage.TransactionRecord):

    def __init__(self, storage, txiter, tid, status, user, description,
                 extension):
        self._storage = storage
        self._txiter = txiter
        self._completed = False
        self._riid = None

        self.tid = tid
        self.status = status
        self.user = user
        self.description = description
        self.extension = extension

    def __iter__(self):
        riid = self._storage._call('iterator_record_start',
                                   self._txiter._iid, self.tid)
        return self._storage._setup_iterator(RecordIterator, riid)


class RecordIterator(object):

    def __init__(self, storage, riid):
        self._riid = riid
        self._completed = False
        self._storage = storage

    def __iter__(self):
        return self

    def __next__(self):
        if self._completed:
            # We finished iteration once already and the server can't know
            # about the iteration anymore.
            raise StopIteration()
        item = self._storage._call('iterator_record_next', self._riid)
        if item is None:
            # The iterator is exhausted, and the server has already
            # disposed it.
            self._completed = True
            raise StopIteration()
        return ZODB.BaseStorage.DataRecord(*item)

    next = __next__


class BlobCacheLayout(object):

    size = 997

    def oid_to_path(self, oid):
        return str(utils.u64(oid) % self.size)

    def getBlobFilePath(self, oid, tid):
        base, rem = divmod(utils.u64(oid), self.size)
        return os.path.join(
            str(rem),
            "%s.%s%s" % (base, hexlify(tid).decode('ascii'),
                         ZODB.blob.BLOB_SUFFIX)
            )


def _accessed(filename):
    try:
        os.utime(filename, (time.time(), os.stat(filename).st_mtime))
    except OSError:
        pass  # We tried. :)
    return filename


cache_file_name = re.compile(r'\d+$').match


def _check_blob_cache_size(blob_dir, target):

    logger = logging.getLogger(__name__+'.check_blob_cache')

    with open(os.path.join(blob_dir, ZODB.blob.LAYOUT_MARKER)) as layout_file:
        layout = layout_file.read().strip()
    if not layout == 'zeocache':
        logger.critical("Invalid blob directory layout %s", layout)
        raise ValueError("Invalid blob directory layout", layout)

    attempt_path = os.path.join(blob_dir, 'check_size.attempt')

    try:
        check_lock = zc.lockfile.LockFile(
            os.path.join(blob_dir, 'check_size.lock'))
    except zc.lockfile.LockError:
        try:
            time.sleep(1)
            check_lock = zc.lockfile.LockFile(
                os.path.join(blob_dir, 'check_size.lock'))
        except zc.lockfile.LockError:
            # Someone is already cleaning up, so don't bother
            logger.debug("%s Another thread is checking the blob cache size.",
                         get_ident())
            open(attempt_path, 'w').close()  # Mark that we tried
            return

    logger.debug("%s Checking blob cache size. (target: %s)",
                 get_ident(), target)

    try:
        while 1:
            size = 0
            blob_suffix = ZODB.blob.BLOB_SUFFIX
            files_by_atime = BTrees.OOBTree.BTree()

            for dirname in os.listdir(blob_dir):
                if not cache_file_name(dirname):
                    continue
                base = os.path.join(blob_dir, dirname)
                if not os.path.isdir(base):
                    continue
                for file_name in os.listdir(base):
                    if not file_name.endswith(blob_suffix):
                        continue
                    file_path = os.path.join(base, file_name)
                    if not os.path.isfile(file_path):
                        continue
                    stat = os.stat(file_path)
                    size += stat.st_size
                    t = stat.st_atime
                    if t not in files_by_atime:
                        files_by_atime[t] = []
                    files_by_atime[t].append(os.path.join(dirname, file_name))

            logger.debug("%s   blob cache size: %s", get_ident(), size)

            if size <= target:
                if os.path.isfile(attempt_path):
                    try:
                        os.remove(attempt_path)
                    except OSError:
                        pass  # Sigh, windows
                    continue
                logger.debug("%s   -->", get_ident())
                break

            while size > target and files_by_atime:
                for file_name in files_by_atime.pop(files_by_atime.minKey()):
                    file_name = os.path.join(blob_dir, file_name)
                    lockfilename = os.path.join(os.path.dirname(file_name),
                                                '.lock')
                    try:
                        lock = zc.lockfile.LockFile(lockfilename)
                    except zc.lockfile.LockError:
                        logger.debug("%s Skipping locked %s",
                                     get_ident(),
                                     os.path.basename(file_name))
                        continue  # In use, skip

                    try:
                        fsize = os.stat(file_name).st_size
                        try:
                            ZODB.blob.remove_committed(file_name)
                        except OSError:
                            pass  # probably open on windows
                        else:
                            size -= fsize
                    finally:
                        lock.close()

                    if size <= target:
                        break

            logger.debug("%s   reduced blob cache size: %s",
                         get_ident(), size)

    finally:
        check_lock.close()


def check_blob_size_script(args=None):
    if args is None:
        args = sys.argv[1:]
    blob_dir, target = args
    _check_blob_cache_size(blob_dir, int(target))


def _lock_blob(path):
    lockfilename = os.path.join(os.path.dirname(path), '.lock')
    n = 0
    while 1:
        try:
            return zc.lockfile.LockFile(lockfilename)
        except zc.lockfile.LockError:
            time.sleep(0.01)
            n += 1
            if n > 60000:
                raise
        else:
            break


def open_cache(cache, var, client, storage, cache_size):
    if isinstance(cache, (None.__class__, str)):
        from ZEO.cache import ClientCache
        if cache is None:
            if client:
                cache = os.path.join(var or os.getcwd(),
                                     "%s-%s.zec" % (client, storage))
            else:
                # ephemeral cache
                return ClientCache(None, cache_size)

        cache = ClientCache(cache, cache_size)

    return cache<|MERGE_RESOLUTION|>--- conflicted
+++ resolved
@@ -309,12 +309,7 @@
             addr, self, cache, storage,
             ZEO.asyncio.client.Fallback if read_only_fallback else read_only,
             wait_timeout or 30,
-<<<<<<< HEAD
-            ssl = ssl, ssl_server_hostname=ssl_server_hostname,
-=======
             ssl=ssl, ssl_server_hostname=ssl_server_hostname,
-            credentials=credentials,
->>>>>>> dd8cb37d
             )
         self._call = self._server.call
         self._async = self._server.async_
@@ -431,16 +426,9 @@
                 zope.interface.alsoProvides(self, iface)
 
         if self.protocol_version[1:] >= b'5':
-<<<<<<< HEAD
-            self.ping = lambda : self._call('ping', timeout=0)
+            self.ping = lambda: self._call('ping', timeout=0)
         else:
-            self.ping = lambda : self._call('lastTransaction', timeout=0)
-=======
-            self.ping = lambda: self._call('ping')
-        else:
-            self.ping = lambda: self._call('lastTransaction')
->>>>>>> dd8cb37d
-
+            self.ping = lambda: self._call('lastTransaction', timeout=0)
 
     def set_server_addr(self, addr):
         # Normalize server address and convert to string
