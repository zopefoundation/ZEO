--- conflicted
+++ resolved
@@ -26,7 +26,7 @@
         - ["3.7",   "py37-mtacceptor"]
         - ["3.7",   "py37-mtacceptor-msgpack1"]
         - ["3.7",   "py37-uvloop"]
-<<<<<<< HEAD
+        - ["3.7",   "py37-zodbmaster"]
         - ["3.8",   "py38"]
         - ["3.8",   "py38-mtacceptor"]
         - ["3.8",   "py38-mtacceptor-msgpack1"]
@@ -35,9 +35,6 @@
         - ["3.9",   "py39-mtacceptor"]
         - ["3.9",   "py39-mtacceptor-msgpack1"]
         - ["3.9",   "py39-uvloop"]
-=======
-        - ["3.7",   "py37-zodbmaster"]
->>>>>>> 60c9d106
         - ["pypy2", "pypy"]
         - ["pypy3", "pypy3"]
         - ["pypy3", "pypy3-mtacceptor"]
