# Generated from:
# https://github.com/zopefoundation/meta/tree/master/config/pure-python
[tox]
minversion = 3.18
envlist =
    lint
    py35
    py36
    py37
    py38
    py39
    py310
    pypy3
    docs
    coverage

[testenv]
usedevelop = true
deps =
    !zodbmaster: ZODB >= 4.2.0b1
    zodbmaster: -e git+https://github.com/zopefoundation/ZODB.git@master#egg=ZODB
    uvloop: uvloop
<<<<<<< HEAD
    ZConfig
    manuel
    persistent >= 4.1.0
    transaction
    zc.lockfile
    zdaemon
    zope.interface
    zope.testing
    zope.testrunner
    mock
    msgpack
# ZopeUndo is needed as soft-dependency for a regression test
    ZopeUndo
=======
>>>>>>> a9d96929
setenv =
    PYTHONWARNINGS=ignore::ResourceWarning
    msgpack1: ZEO_MSGPACK=1
    zeo4: ZEO4_SERVER=1
commands =
    # Run unit tests first.
    zope-testrunner -u --test-path=src {posargs:-vc}
    # Only run functional tests if unit tests pass.
    zope-testrunner -f --test-path=src {posargs:-vc}
extras =
    test

[testenv:lint]
basepython = python3
skip_install = true
deps =
    flake8
    check-manifest
    check-python-versions >= 0.19.1
    wheel
commands =
    flake8 src setup.py
    check-manifest
    check-python-versions

[testenv:docs]
basepython = python3
skip_install = false
extras =
    docs
commands_pre =
commands =
    sphinx-build -b html -d docs/_build/doctrees docs docs/_build/html

[testenv:coverage]
basepython = python3
allowlist_externals =
    mkdir
deps =
    coverage
    coverage-python-version
    !zodbmaster: ZODB >= 4.2.0b1
    zodbmaster: -e git+https://github.com/zopefoundation/ZODB.git@master#egg=ZODB
    uvloop: uvloop
commands =
    mkdir -p {toxinidir}/parts/htmlcov
    coverage run -m zope.testrunner --test-path=src {posargs:-vc}
    coverage html
    coverage report -m --fail-under=53

[coverage:run]
branch = True
plugins = coverage_python_version
source = ZEO

[coverage:report]
precision = 2
exclude_lines =
    pragma: no cover
    pragma: nocover
    except ImportError:
    raise NotImplementedError
    if __name__ == '__main__':
    self.fail
    raise AssertionError

[coverage:html]
directory = parts/htmlcov<|MERGE_RESOLUTION|>--- conflicted
+++ resolved
@@ -20,22 +20,6 @@
     !zodbmaster: ZODB >= 4.2.0b1
     zodbmaster: -e git+https://github.com/zopefoundation/ZODB.git@master#egg=ZODB
     uvloop: uvloop
-<<<<<<< HEAD
-    ZConfig
-    manuel
-    persistent >= 4.1.0
-    transaction
-    zc.lockfile
-    zdaemon
-    zope.interface
-    zope.testing
-    zope.testrunner
-    mock
-    msgpack
-# ZopeUndo is needed as soft-dependency for a regression test
-    ZopeUndo
-=======
->>>>>>> a9d96929
 setenv =
     PYTHONWARNINGS=ignore::ResourceWarning
     msgpack1: ZEO_MSGPACK=1
