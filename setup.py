--- conflicted
+++ resolved
@@ -34,11 +34,6 @@
     'ZODB >= 5.5.1',
     'ZopeUndo',
     'zope.testing',
-<<<<<<< HEAD
-    'random2',
-=======
-    'manuel',
->>>>>>> cc84605e
     'transaction',
     'msgpack',
     'zdaemon',
