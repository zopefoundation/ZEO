--- conflicted
+++ resolved
@@ -26,7 +26,7 @@
     sys.exit(0)
 
 install_requires = [
-    'ZODB >= 5.0.0a1',
+    'ZODB >= 5.0.0a5',
     'six',
     'transaction >= 1.6.0',
     'persistent >= 4.1.0',
@@ -129,20 +129,7 @@
       test_suite="__main__.alltests", # to support "setup.py test"
       tests_require = tests_require,
       extras_require = dict(test=tests_require),
-<<<<<<< HEAD
       install_requires = install_requires,
-=======
-      install_requires = [
-          'ZODB >= 5.0.0a5',
-          'six',
-          'transaction >= 1.6.0',
-          'persistent >= 4.1.0',
-          'zc.lockfile',
-          'ZConfig',
-          'zdaemon',
-          'zope.interface',
-          ],
->>>>>>> 1eb086da
       zip_safe = False,
       entry_points = """
       [console_scripts]
