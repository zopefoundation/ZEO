--- conflicted
+++ resolved
@@ -1,25 +1,11 @@
 language: python
 sudo: false
-<<<<<<< HEAD
-python:
-    - 3.4
-    - 3.5
-=======
 matrix:
     include:
-        - os: linux
-          python: 2.7
-        - os: linux
-          python: 3.3
         - os: linux
           python: 3.4
         - os: linux
           python: 3.5
-        - os: linux
-          python: pypy
-        - os: osx
-          language: generic
-          env: TERRYFY_PYTHON='homebrew 2'
         - os: osx
           language: generic
           env: TERRYFY_PYTHON='macpython 3.4'
@@ -31,7 +17,6 @@
     - if [[ "$TRAVIS_OS_NAME" == "osx" ]]; then source terryfy/travis_tools.sh; fi
     - if [[ "$TRAVIS_OS_NAME" == "osx" ]]; then get_python_environment $TERRYFY_PYTHON venv; fi
     - if [[ "$TERRYFY_PYTHON" == "homebrew 3" ]]; then alias pip=`which pip3` ; fi
->>>>>>> a7a5fab7
 install:
     - pip install -U setuptools
     - python bootstrap.py
